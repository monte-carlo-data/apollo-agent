# Monte Carlo Data Collector - Apollo Agent

Monte Carlo's [containerized agent](https://hub.docker.com/r/montecarlodata/agent) (Beta).
See [here](https://docs.getmontecarlo.com/docs/platform-architecture) for architecture details and alternative
deployment options.

## Local development environment
### Pre-requisites
- Python 3.11 or later

### Prepare your local environment
- Create a virtual env, for example: `python -m venv .venv` and activate it: `. .venv/bin/activate`
  - If you don't use the virtual env in `.venv` you must create a symbolic link: `ln -s VENV_DIR .venv` because pyright requires the virtual env to be in `.venv` directory.
- Install the required libraries: `pip install -r requirements.txt -r requirements-dev.txt -r requirements-cloudrun.txt`
- Install the pre-commit hooks: `pre-commit install`

### Tests execution
- To run tests, use `pytest` (the configuration for pytest in `pyproject.toml` configures `.` as the `pythonpath` and `tests` as the test folder).

### Local application execution
- Apollo Agent uses a Flask application
- To run it: `python -m apollo.interfaces.generic.main`
- The server will listen in port `8081` and you can call the `health` endpoint by accessing: http://localhost:8081/api/v1/test/health:
  ```shell
  curl http://localhost:8081/api/v1/test/health | jq
  ```
- You can execute commands with a POST to http://localhost:8081/api/v1/agent/execute/<connection_type>/<operation_name>
- The body is expected to contain:
```json
{
    "credentials": {
    },
    "operation": {
        "trace_id": "TRACE_ID_HERE",
        "commands": [
          //commands here
       ]
    }
}
```
- For example to list all projects in a BigQuery connection, send a POST to http://localhost:8081/api/v1/agent/execute/bigquery/list-projects with the following body (this is equivalent to run: `self._client.projects().list(maxResults=100).execute()`):
```json
{
    "operation": {
        "trace_id": "1234",
        "commands": [
            {
                "method": "projects",
                "next": {
                    "method": "list",
                    "kwargs": {
                        "maxResults": 100
                    },
                    "next": {
                        "method": "execute"
                    }
                }
            }
        ]
    }
}
```

#### Local execution using Docker
You can also execute the agent building and running a Docker image:
```shell
docker build -t local_agent --target generic --platform=linux/amd64 .;\
docker run --rm --name local_agent -p8081:8081 -ePORT=8081 -it local_agent
```
Or running the latest dev image from DockerHub:
```shell
docker run --rm --name dev_agent -p8081:8081 -ePORT=8081 -it montecarlodata/pre-release-agent:latest-generic
```

And you can run the unit tests in Docker:
```shell
docker build -t test_agent --target tests --platform=linux/amd64 --build-arg CACHEBUST="`date`" --progress=plain .
```
**Note**: `CACHEBUST` is used as a way to skip the cached layer for the tests execution and force them to run again.

#### Running storage operations locally
If you need to run storage (S3, GCS or Azure Blob) operations locally you can run the agent setting these 
environment variables: `MCD_STORAGE` and `MCD_STORAGE_BUCKET_NAME`, for example:
```shell
MCD_DEBUG=true MCD_STORAGE_BUCKET_NAME=agent-bucket MCD_STORAGE=GCS python -m apollo.interfaces.generic.main
```
**Note**: If you use `direnv` you can copy `.envrc.example` to `.envrc` and update the environment variables there.

Please note this needs your environment to be configured with credentials for the environment hosting the bucket, 
for GCS you need to login using `gcloud` and for AWS you need to specify the required environment variables for 
`boto3` to connect to the bucket.

Storage operations are executed using the special connection type: `storage`, for example to list all objects
in the bucket you can send a POST to http://localhost:8081/api/v1/agent/execute/storage/list-objects
with the following body:
```json
{
    "operation": {
        "trace_id": "1234",
        "commands": [
            {
                "method": "list_objects"
            }
        ]
    }
}
```

## Adding new integrations
You can use `BqProxyClient` as a reference, basically you just need to:
- Create a new class extending `BaseProxyClient` that:
  - Creates the wrapped client in the constructor using the credentials parameter.
  - Returns the wrapped client in `wrapped_client` property. 
  - Methods received in `operation.commands` with `target=_client` (or no target as that's the default value) will be 
    searched first as methods in the proxy client class and if not present there will be searched in the 
    wrapped client object. So, the wrapped client is automatically exposed and if that's all you need to expose, then 
    you're done.
  - If you need to create "extension" methods, like a single `execute_and_fetch_all` method that executes and fetches
    the result in a single call, you can create them in the proxy client class. Remember that "chained" calls are supported,
    and that's usually enough, for example `_client.projects().list().execute()` will be sent as a single chained call
    and there's no need to create an "extension" method for it.
  - You can return `None` in `wrapped_client` if there's no wrapped object and all operations are implemented as 
    methods in the proxy client class.
- Register the new client in `ProxyClientFactory`.

## Dev environment
In order to test in our dev environment you need to merge your branch into `dev`, that will automatically trigger a 
dev build and upload the image to our `pre-release-agent` repository in DockerHub.

<<<<<<< HEAD
### API Docs
API is documented using [flask-swagger](https://github.com/getsling/flask-swagger) and published automatically to
https://apollodocs.dev.getmontecarlo.com/ when a dev build completes and to https://apollodocs.getmontecarlo.com/ 
for production builds.
In order to get better documentation, endpoints supporting multiple methods (like `GET` and `POST`) are 
implemented using two methods to document the required parameters in the right way for each method. 
The response element is defined in one of them and re-used in the other one, see `test_health` 
in `generic/main.py` for an example.

When running the agent locally, docs can be accessed using http://localhost:8081/swagger/ allowing endpoints to
be tried out. You can also add the endpoints to Postman by importing http://localhost:8081/swagger/openapi.json.

### Release process
=======
Then, you can follow the instructions in our public docs to update the agents:
- AWS: https://docs.getmontecarlo.com/docs/create-and-register-an-aws-agent#how-do-i-upgrade-the-agent
- GCP: https://docs.getmontecarlo.com/docs/create-and-register-a-gcp-agent#how-do-i-upgrade-the-agent

### Deploying new agents
You can also deploy new agents instead of using the existing dev agents, you can follow the instructions for each 
platform in our public docs: [AWS](https://docs.getmontecarlo.com/docs/create-and-register-an-aws-agent) and [GCP](https://docs.getmontecarlo.com/docs/create-and-register-a-gcp-agent),
by using a Terraform or CloudFormation template:
- For Azure and GCP: you need to use an image from our pre-release repo in DockerHub, for example: `montecarlodata/pre-release-agent:latest-cloudrun`
- For Lambda: you need to use our dev ECR repo, for example: `arn:aws:ecr:us-east-1:404798114945:repository/mcd-pre-release-agent:latest`

Additionally, you can check the example scripts provided with each template, as they help with tasks like deploying, testing and removing:
- Terraform AWS Template - [Makefile](https://github.com/monte-carlo-data/terraform-aws-mcd-agent/blob/main/examples/agent/Makefile) that can be used to deploy/test/destroy the agent.
- Terraform GCP Template - [Makefile](https://github.com/monte-carlo-data/terraform-google-mcd-agent/blob/main/examples/agent/Makefile) that can be used to deploy/test/destroy the agent.
- CloudFormation `test_execution` script: [test_execution.sh](https://github.com/monte-carlo-data/mcd-iac-resources/blob/main/examples/agent/test_execution.sh) that can be used to test the agent by invoking the health endpoint.

A DC will send all traffic (for the supported integrations) through the agent once configured, so it
is recommended to deploy a new DC to use with your agent.

For testing, you can also deploy the agent without registering it with a DC and invoke the endpoints manually,
for Azure and GCP you can use Postman and for Lambda you'll need to use `aws` CLI, check the
[Advanced Deployment](#advanced-deployment) section below for more information on invoking the 
health endpoint manually for each platform. 

## Release process
>>>>>>> d0d98547
To release a new version:
- create the PR from your branch
- once approved merge to `main`
- create a new release in GitHub: 
  - Releases -> create a new release
  - Create a new tag using semantic versioning prefixed with "v", like: `v1.0.1`
  - Set the title for the release as the version number, like `v1.0.1`
  - Enter the release description 
  - Publish the release
- This will trigger another build process that will publish the images to our `agent` repository in DockerHub and
  the ECR repo (for Lambda images only).

## License

See [LICENSE](https://github.com/monte-carlo-data/apollo-agent/blob/main/LICENSE.md) for more information.

## Security

See [SECURITY](https://github.com/monte-carlo-data/apollo-agent/blob/main/SECURITY.md) for more information.

## Advanced deployment
This section is intended only for troubleshooting and advanced scenarios, using templates (Terraform or CloudFormation)
is the preferred way to deploy agents (even test agents as you can customize the image to use).

### Cloud Run deployment
- You need to have `gcloud` CLI configured, instructions [here](https://cloud.google.com/sdk/docs/install-sdk).
- Once your gcloud cli is configured you can deploy the application using:
```shell
gcloud run deploy CLOUD_RUN_SERVICE_NAME_HERE --image montecarlodata/pre-release-agent:latest-cloudrun
```
- The previous step assumes the code to deploy is the latest in the `dev` branch, you can also deploy 
  your local code (passing `--source .` instead of `--image`), but you also need to update the `Dockerfile` 
  to leave only the `cloudrun` image as there's no way to specify the target and it seems the last one
  is automatically selected.
- If you enable authentication, you'll need to create a service account to use as the "invoker", the minimum 
  required permission for that service account is "Cloud Run Invoker" for the deployed service
- Once you configured the service account to use as the client, you can create identity tokens using:
```shell
gcloud auth print-identity-token [service account email address]
```
- The identity token is sent as the Bearer authorization header: `Authorization: Bearer IDENTITY_TOKEN`

To update an agent in CloudRun you need to run the same command used to deploy it for the first time:
```shell
gcloud run deploy CLOUD_RUN_SERVICE_NAME_HERE --image montecarlodata/pre-release-agent:latest-cloudrun
```

### Azure deployment
You can check the README file for Azure [here](apollo/interfaces/azure/README.md).
For authentication, you need to get the app-key for the Azure App and pass it in the `x-functions-key` header.

### Lambda deployment
You can build the Docker image for the Lambda agent using:
```shell
docker build -t lambda_agent -f Dockerfile --target lambda --build-arg code_version=<version> --build-arg build_number=<build_number> --platform=linux/amd64 .
```
With version being a semantic version like `0.0.2` and build_number just an integer number like `110`.

If you have your own ECR repo used for testing you'll need to login first:
```shell
aws ecr get-login-password --region us-east-1 --profile <aws_profile> | docker login --username AWS --password-stdin <account_id>.dkr.ecr.us-east-1.amazonaws.com
```

And then tag/push your image:
```shell
docker tag lambda_agent:latest <account_id>.dkr.ecr.us-east-1.amazonaws.com/dev-agent:<build_number>
docker push <account_id>.dkr.ecr.us-east-1.amazonaws.com/dev-agent:<build_number> 
```

Deploy a new Lambda function using the image you pushed to your ECR repo and now you can
invoke the health endpoint using:
```shell
aws lambda invoke --profile <aws_profile> --function-name <lambda_arn> --cli-binary-format raw-in-base64-out --payload '{"path": "/api/v1/test/health", "httpMethod": "GET", "queryStringParameters": {"trace_id": "1234", "full": true}}' /dev/stdout | jq '.body | fromjson'
```<|MERGE_RESOLUTION|>--- conflicted
+++ resolved
@@ -127,7 +127,30 @@
 In order to test in our dev environment you need to merge your branch into `dev`, that will automatically trigger a 
 dev build and upload the image to our `pre-release-agent` repository in DockerHub.
 
-<<<<<<< HEAD
+Then, you can follow the instructions in our public docs to update the agents:
+- AWS: https://docs.getmontecarlo.com/docs/create-and-register-an-aws-agent#how-do-i-upgrade-the-agent
+- GCP: https://docs.getmontecarlo.com/docs/create-and-register-a-gcp-agent#how-do-i-upgrade-the-agent
+
+### Deploying new agents
+You can also deploy new agents instead of using the existing dev agents, you can follow the instructions for each 
+platform in our public docs: [AWS](https://docs.getmontecarlo.com/docs/create-and-register-an-aws-agent) and [GCP](https://docs.getmontecarlo.com/docs/create-and-register-a-gcp-agent),
+by using a Terraform or CloudFormation template:
+- For Azure and GCP: you need to use an image from our pre-release repo in DockerHub, for example: `montecarlodata/pre-release-agent:latest-cloudrun`
+- For Lambda: you need to use our dev ECR repo, for example: `arn:aws:ecr:us-east-1:404798114945:repository/mcd-pre-release-agent:latest`
+
+Additionally, you can check the example scripts provided with each template, as they help with tasks like deploying, testing and removing:
+- Terraform AWS Template - [Makefile](https://github.com/monte-carlo-data/terraform-aws-mcd-agent/blob/main/examples/agent/Makefile) that can be used to deploy/test/destroy the agent.
+- Terraform GCP Template - [Makefile](https://github.com/monte-carlo-data/terraform-google-mcd-agent/blob/main/examples/agent/Makefile) that can be used to deploy/test/destroy the agent.
+- CloudFormation `test_execution` script: [test_execution.sh](https://github.com/monte-carlo-data/mcd-iac-resources/blob/main/examples/agent/test_execution.sh) that can be used to test the agent by invoking the health endpoint.
+
+A DC will send all traffic (for the supported integrations) through the agent once configured, so it
+is recommended to deploy a new DC to use with your agent.
+
+For testing, you can also deploy the agent without registering it with a DC and invoke the endpoints manually,
+for Azure and GCP you can use Postman and for Lambda you'll need to use `aws` CLI, check the
+[Advanced Deployment](#advanced-deployment) section below for more information on invoking the 
+health endpoint manually for each platform. 
+
 ### API Docs
 API is documented using [flask-swagger](https://github.com/getsling/flask-swagger) and published automatically to
 https://apollodocs.dev.getmontecarlo.com/ when a dev build completes and to https://apollodocs.getmontecarlo.com/ 
@@ -140,34 +163,7 @@
 When running the agent locally, docs can be accessed using http://localhost:8081/swagger/ allowing endpoints to
 be tried out. You can also add the endpoints to Postman by importing http://localhost:8081/swagger/openapi.json.
 
-### Release process
-=======
-Then, you can follow the instructions in our public docs to update the agents:
-- AWS: https://docs.getmontecarlo.com/docs/create-and-register-an-aws-agent#how-do-i-upgrade-the-agent
-- GCP: https://docs.getmontecarlo.com/docs/create-and-register-a-gcp-agent#how-do-i-upgrade-the-agent
-
-### Deploying new agents
-You can also deploy new agents instead of using the existing dev agents, you can follow the instructions for each 
-platform in our public docs: [AWS](https://docs.getmontecarlo.com/docs/create-and-register-an-aws-agent) and [GCP](https://docs.getmontecarlo.com/docs/create-and-register-a-gcp-agent),
-by using a Terraform or CloudFormation template:
-- For Azure and GCP: you need to use an image from our pre-release repo in DockerHub, for example: `montecarlodata/pre-release-agent:latest-cloudrun`
-- For Lambda: you need to use our dev ECR repo, for example: `arn:aws:ecr:us-east-1:404798114945:repository/mcd-pre-release-agent:latest`
-
-Additionally, you can check the example scripts provided with each template, as they help with tasks like deploying, testing and removing:
-- Terraform AWS Template - [Makefile](https://github.com/monte-carlo-data/terraform-aws-mcd-agent/blob/main/examples/agent/Makefile) that can be used to deploy/test/destroy the agent.
-- Terraform GCP Template - [Makefile](https://github.com/monte-carlo-data/terraform-google-mcd-agent/blob/main/examples/agent/Makefile) that can be used to deploy/test/destroy the agent.
-- CloudFormation `test_execution` script: [test_execution.sh](https://github.com/monte-carlo-data/mcd-iac-resources/blob/main/examples/agent/test_execution.sh) that can be used to test the agent by invoking the health endpoint.
-
-A DC will send all traffic (for the supported integrations) through the agent once configured, so it
-is recommended to deploy a new DC to use with your agent.
-
-For testing, you can also deploy the agent without registering it with a DC and invoke the endpoints manually,
-for Azure and GCP you can use Postman and for Lambda you'll need to use `aws` CLI, check the
-[Advanced Deployment](#advanced-deployment) section below for more information on invoking the 
-health endpoint manually for each platform. 
-
 ## Release process
->>>>>>> d0d98547
 To release a new version:
 - create the PR from your branch
 - once approved merge to `main`
