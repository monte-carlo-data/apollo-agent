azure-identity==1.18.0
azure-mgmt-storage==21.2.1
azure-storage-blob==12.23.0
boto3==1.34.151
cryptography>=43.0.1
databricks-sql-connector==3.5.0
databricks-sdk==0.39.0
dataclasses-json==0.6.0
duckdb==0.10.3
flask==2.3.3
flask-compress==1.14
google-api-python-client==2.98.0
google-cloud-storage==2.10.0
gunicorn==22.0.0
hdbcli==2.18.27
jinja2>=3.1.5
lambda-git==0.1.1
looker-sdk==24.2.0
msal==1.31.0
numpy<2.0.0  # prevent "numpy.dtype size changed" errors: https://github.com/numpy/numpy/issues/26710
oracledb>=2.4.1
presto-python-client==0.8.3
protobuf<5.0.0dev  # from google-cloud-logging in requirements-cloudrun
psycopg2-binary==2.9.9
pyarrow==14.0.1  # CVE-2023-47248
pycryptodome>=3.21.0
pyjwt>=2.8.0
PyMySQL>=1.1.1
pyodbc==5.0.1
pyOpenSSL>=24.2.1
requests>=2.32.0
RestrictedPython==7.4
retry2==0.9.5
snowflake-connector-python>=3.12.3
# python_version conditions below to resolve urllib3 compatibility issues with snowflake-connector-python
tableauserverclient==0.25 ; python_version < "3.10"
# using master branch to get urllib3 dependency updated to ==2.2.2, switch to v0.32 when released
tableauserverclient @ git+https://github.com/tableau/server-client-python.git@master ; python_version >= "3.10"

<<<<<<< HEAD
teradatasql>=20.0.0.22
=======
teradatasql>=20.0.0.23
>>>>>>> 6aabc839
oscrypto @ git+https://github.com/wbond/oscrypto@master

# Note this is a beta version of impyla that is needed in order to support HTTPS connections on python 3.12.
# It should be updated to stable version 0.20.0 once that is released.
impyla==0.20a1
werkzeug==3.1.0<|MERGE_RESOLUTION|>--- conflicted
+++ resolved
@@ -37,11 +37,7 @@
 # using master branch to get urllib3 dependency updated to ==2.2.2, switch to v0.32 when released
 tableauserverclient @ git+https://github.com/tableau/server-client-python.git@master ; python_version >= "3.10"
 
-<<<<<<< HEAD
-teradatasql>=20.0.0.22
-=======
 teradatasql>=20.0.0.23
->>>>>>> 6aabc839
 oscrypto @ git+https://github.com/wbond/oscrypto@master
 
 # Note this is a beta version of impyla that is needed in order to support HTTPS connections on python 3.12.
