--- conflicted
+++ resolved
@@ -44,11 +44,7 @@
 # install git as we need it for the git clone client
 RUN apt install git -y
 
-<<<<<<< HEAD
-CMD . $VENV_DIR/bin/activate && gunicorn --bind :$PORT apollo.interfaces.cloudrun.main:app
-=======
 CMD . $VENV_DIR/bin/activate && gunicorn --timeout 930 --bind :$PORT apollo.interfaces.cloudrun.main:app
->>>>>>> b4a82f1b
 
 FROM public.ecr.aws/lambda/python:3.11 AS lambda
 
