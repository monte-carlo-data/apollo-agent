FROM python:3.11-slim AS base

# Allow statements and log messages to immediately appear in the logs
ENV PYTHONUNBUFFERED True

ENV APP_HOME /app
ENV VENV_DIR .venv
WORKDIR $APP_HOME
COPY requirements.txt ./

RUN python -m venv $VENV_DIR
RUN . $VENV_DIR/bin/activate && pip install --no-cache-dir -r requirements.txt

# CVE-2022-40897
RUN . $VENV_DIR/bin/activate && pip install setuptools==65.5.1

# copy sources in the last step so we don't install python libraries due to a change in source code
COPY apollo/ ./apollo

<<<<<<< HEAD
ARG code_version="local"
ARG build_number="0"
RUN echo $code_version,$build_number > ./apollo/agent/version

=======
>>>>>>> 02360ff8
FROM base AS tests

COPY requirements-dev.txt ./
RUN . $VENV_DIR/bin/activate && pip install --no-cache-dir -r requirements-dev.txt

COPY tests ./tests
ARG CACHEBUST=1
RUN . $VENV_DIR/bin/activate && PYTHONPATH=. pytest tests

FROM base AS generic

CMD . $VENV_DIR/bin/activate && gunicorn --bind :$PORT --workers 1 --threads 8 --timeout 0 apollo.interfaces.generic.main:app

FROM base AS cloudrun

COPY requirements-cloudrun.txt ./
RUN . $VENV_DIR/bin/activate && pip install --no-cache-dir -r requirements-cloudrun.txt

CMD . $VENV_DIR/bin/activate && gunicorn --bind :$PORT apollo.interfaces.cloudrun.main:app<|MERGE_RESOLUTION|>--- conflicted
+++ resolved
@@ -17,13 +17,10 @@
 # copy sources in the last step so we don't install python libraries due to a change in source code
 COPY apollo/ ./apollo
 
-<<<<<<< HEAD
 ARG code_version="local"
 ARG build_number="0"
 RUN echo $code_version,$build_number > ./apollo/agent/version
 
-=======
->>>>>>> 02360ff8
 FROM base AS tests
 
 COPY requirements-dev.txt ./
