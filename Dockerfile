--- conflicted
+++ resolved
@@ -56,10 +56,7 @@
 
 CMD . $VENV_DIR/bin/activate && gunicorn --timeout 930 --bind :$PORT apollo.interfaces.cloudrun.main:app
 
-<<<<<<< HEAD
-=======
 # Pinning base docker image to this version so yum commands are still supported
->>>>>>> 3735694f
 FROM public.ecr.aws/lambda/python:3.11.2023.11.18.02 AS lambda-builder
 
 RUN yum update -y
@@ -76,10 +73,7 @@
 COPY requirements-lambda.txt ./
 RUN pip install --no-cache-dir --target "${LAMBDA_TASK_ROOT}" -r requirements.txt -r requirements-lambda.txt
 
-<<<<<<< HEAD
-=======
 # Pinning base docker image to this version so yum commands are still supported
->>>>>>> 3735694f
 FROM public.ecr.aws/lambda/python:3.11.2023.11.18.02 AS lambda
 
 # VULN-29: Base ECR image has setuptools-56.0.0 which is vulnerable (CVE-2022-40897)
