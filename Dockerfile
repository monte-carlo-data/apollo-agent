--- conflicted
+++ resolved
@@ -62,16 +62,12 @@
 COPY requirements-cloudrun.txt ./
 RUN . $VENV_DIR/bin/activate && pip install --no-cache-dir -r requirements-cloudrun.txt
 
-<<<<<<< HEAD
-CMD . $VENV_DIR/bin/activate && gunicorn --timeout 930 --bind :$PORT apollo.interfaces.cloudrun.main:app
-=======
 RUN apt update
 # install git as we need it for the git clone client
 RUN apt install git -y
 
 CMD . $VENV_DIR/bin/activate && \
     gunicorn --timeout 930 --bind :$PORT apollo.interfaces.cloudrun.main:app
->>>>>>> 4817620a
 
 FROM public.ecr.aws/lambda/python:3.11 AS lambda-builder
 
