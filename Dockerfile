--- conflicted
+++ resolved
@@ -79,16 +79,7 @@
 
 COPY --from=lambda-builder "${LAMBDA_TASK_ROOT}" "${LAMBDA_TASK_ROOT}"
 
-<<<<<<< HEAD
-# install unixodbc and 'ODBC Driver 17 for SQL Server', needed for Azure Dedicated SQL Pools
-=======
-COPY apollo "${LAMBDA_TASK_ROOT}/apollo"
-ARG code_version="local"
-ARG build_number="0"
-RUN echo $code_version,$build_number > ./apollo/agent/version
-
 # install unixodbc and 'ODBC Driver 17 for SQL Server', needed for Azure database client
->>>>>>> 8f5794bc
 RUN yum -y update \
     && yum -y install \
     unixODBC \
