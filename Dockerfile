FROM python:3.12.9-slim AS base

# Web server env var configuration
<<<<<<< HEAD
ENV GUNICORN_WORKERS=1
=======
ENV GUNICORN_WORKERS=4
>>>>>>> 2c6ca4ca
ENV GUNICORN_THREADS=8
ENV GUNICORN_TIMEOUT=0

# Allow statements and log messages to immediately appear in the logs
ENV PYTHONUNBUFFERED True

ENV APP_HOME /app
ENV VENV_DIR .venv
WORKDIR $APP_HOME
COPY requirements.txt ./

RUN apt-get update
# install git as we need it for the direct oscrypto dependency
# this is a temporary workaround and it should be removed once we update oscrypto to 1.3.1+
# see: https://community.snowflake.com/s/article/Python-Connector-fails-to-connect-with-LibraryNotFoundError-Error-detecting-the-version-of-libcrypto
RUN apt-get install -y git

RUN python -m venv $VENV_DIR
RUN . $VENV_DIR/bin/activate && pip install --no-cache-dir -r requirements.txt

# VULN-423: setuptools 68.0.0 contains (CVE-2024-6345)
RUN . $VENV_DIR/bin/activate && pip install setuptools==75.1.0

# Azure database clients uses pyodbc which requires unixODBC and 'ODBC Driver 17 for SQL Server'
RUN apt-get update \
    && apt-get install -y gnupg gnupg2 gnupg1 curl apt-transport-https \
    && curl https://packages.microsoft.com/keys/microsoft.asc | apt-key add - \
    && curl https://packages.microsoft.com/config/debian/10/prod.list \
    > /etc/apt/sources.list.d/mssql-release.list \
    && apt-get update \
    && ACCEPT_EULA=Y apt-get install -y msodbcsql17 unixodbc unixodbc-dev

# copy sources in the last step so we don't install python libraries due to a change in source code
COPY apollo/ ./apollo

ARG code_version="local"
ARG build_number="0"
RUN echo $code_version,$build_number > ./apollo/agent/version

FROM base AS tests

COPY requirements-dev.txt ./
COPY requirements-cloudrun.txt ./
COPY requirements-azure.txt ./
RUN . $VENV_DIR/bin/activate \
    && pip install --no-cache-dir \
    -r requirements-dev.txt \
    -r requirements-cloudrun.txt \
    -r requirements-azure.txt

COPY tests ./tests
ARG CACHEBUST=1
RUN . $VENV_DIR/bin/activate && \
    PYTHONPATH=. pytest tests

FROM base AS generic

CMD . $VENV_DIR/bin/activate \
    && gunicorn --bind :$PORT --workers $GUNICORN_WORKERS --threads $GUNICORN_THREADS --timeout $GUNICORN_TIMEOUT apollo.interfaces.generic.main:app

FROM base AS aws_generic

CMD . $VENV_DIR/bin/activate \
    && gunicorn --bind :$PORT --workers $GUNICORN_WORKERS --threads $GUNICORN_THREADS --timeout $GUNICORN_TIMEOUT apollo.interfaces.aws.main:app

FROM base AS cloudrun

COPY requirements-cloudrun.txt ./
RUN . $VENV_DIR/bin/activate && pip install --no-cache-dir -r requirements-cloudrun.txt

RUN apt update
RUN apt install git -y

CMD . $VENV_DIR/bin/activate && \
    gunicorn --timeout 930 --bind :$PORT apollo.interfaces.cloudrun.main:app

FROM public.ecr.aws/lambda/python:3.12.2024.11.14.18 AS lambda-builder

RUN dnf update -y
# install git as we need it for the direct oscrypto dependency
RUN dnf install git -y

COPY requirements.txt ./
COPY requirements-lambda.txt ./
RUN pip install --no-cache-dir --target "${LAMBDA_TASK_ROOT}" \
    -r requirements.txt \
    -r requirements-lambda.txt

FROM public.ecr.aws/lambda/python:3.12.2024.11.14.18 AS lambda

# VULN-423: setuptools 68.0.0 contains (CVE-2024-6345)
RUN pip install --no-cache-dir setuptools==75.1.0
# VULN-369: Base ECR image includes urllib3-1.26.18 which is vulnerable (CVE-2024-37891)
RUN pip install --no-cache-dir --upgrade urllib3==1.26.19
RUN rm -rf /var/lang/lib/python3.12/site-packages/urllib3-1.26.19.dist-info

# VULN-230 CWE-77
RUN pip install --no-cache-dir --upgrade pip

COPY --from=lambda-builder "${LAMBDA_TASK_ROOT}" "${LAMBDA_TASK_ROOT}"

# install unixodbc and 'ODBC Driver 17 for SQL Server', needed for Azure Dedicated SQL Pools
# install git needed for looker views collection
RUN dnf -y update \
    && dnf -y install unixODBC \
    git \
    && dnf clean all \
    && rm -rf /var/cache/yum
RUN curl https://packages.microsoft.com/config/rhel/7/prod.repo \
    | tee /etc/yum.repos.d/mssql-release.repo
RUN ACCEPT_EULA=Y dnf install -y msodbcsql17

# VULN-464: Upgrade package libarchive
RUN rm -rf /var/lib/rpm/rpmdb.sqlite*

COPY apollo "${LAMBDA_TASK_ROOT}/apollo"
COPY resources/lambda/openssl ${LAMBDA_TASK_ROOT}
ARG code_version="local"
ARG build_number="0"
RUN echo $code_version,$build_number > ./apollo/agent/version

CMD [ "apollo.interfaces.lambda_function.handler.lambda_handler" ]

FROM mcr.microsoft.com/azure-functions/python:4-python3.12 AS azure

ENV AzureWebJobsScriptRoot=/home/site/wwwroot \
    AzureFunctionsJobHost__Logging__Console__IsEnabled=true

RUN apt-get update && apt-get upgrade -y
RUN apt-get install -y git wget  # VULN-543 upgrade wget

# Azure database clients and sql-server uses pyodbc which requires unixODBC and 'ODBC Driver 17
# for SQL Server' Microsoft's python 3.12 base image comes with msodbcsql18 but we are expecting to
# use the msodbcsql17 driver so need to install specific versions of some libraries and allow Docker
# to downgrade some pre-installed packages.
# Updating libgnutls30 to resolve CVE-2024-28835 and CVE-2024-28834.
# Updating libglib to resolve CVE-2024-52533.
RUN apt-get update \
    && apt-get install -y gnupg gnupg2 gnupg1 curl apt-transport-https libgnutls30 \
    && ACCEPT_EULA=Y apt-get install -y msodbcsql17 odbcinst=2.3.11-2+deb12u1 odbcinst1debian2=2.3.11-2+deb12u1 unixodbc-dev=2.3.11-2+deb12u1 unixodbc=2.3.11-2+deb12u1 \
    && apt-get install -y sqlite3=3.40.1-2+deb12u1 openssl=3.0.15-1~deb12u1 libglib2.0-0

# delete this file that includes an old golang version (including vulns) and is not used
RUN rm -rf /opt/startupcmdgen/

COPY requirements.txt /
COPY requirements-azure.txt /
RUN pip install --no-cache-dir setuptools==75.1.0
RUN pip install --no-cache-dir -r /requirements.txt -r /requirements-azure.txt

COPY apollo /home/site/wwwroot/apollo

# the files under apollo/interfaces/azure like function_app.py must be in the root folder of the app
COPY apollo/interfaces/azure /home/site/wwwroot

ARG code_version="local"
ARG build_number="0"
RUN echo $code_version,$build_number > /home/site/wwwroot/apollo/agent/version

# delete MS provided SBOM as it's outdated after the packages we installed
# docker scout will find vulnerabilities anyway by scanning the image
RUN rm -rf /usr/local/_manifest

# required for the verify-version-in-docker-image step in circle-ci
WORKDIR /home/site/wwwroot<|MERGE_RESOLUTION|>--- conflicted
+++ resolved
@@ -1,11 +1,7 @@
 FROM python:3.12.9-slim AS base
 
 # Web server env var configuration
-<<<<<<< HEAD
-ENV GUNICORN_WORKERS=1
-=======
 ENV GUNICORN_WORKERS=4
->>>>>>> 2c6ca4ca
 ENV GUNICORN_THREADS=8
 ENV GUNICORN_TIMEOUT=0
 
