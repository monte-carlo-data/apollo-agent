--- conflicted
+++ resolved
@@ -66,14 +66,11 @@
 
 CMD . $VENV_DIR/bin/activate \
     && gunicorn --bind :$PORT --workers $GUNICORN_WORKERS --threads $GUNICORN_THREADS --timeout $GUNICORN_TIMEOUT apollo.interfaces.generic.main:app
-<<<<<<< HEAD
 
 FROM base AS aws_generic
 
 CMD . $VENV_DIR/bin/activate \
     && gunicorn --bind :$PORT --workers $GUNICORN_WORKERS --threads $GUNICORN_THREADS --timeout $GUNICORN_TIMEOUT apollo.interfaces.aws_generic.main:app
-=======
->>>>>>> 2d1b4632
 
 FROM base AS cloudrun
 
