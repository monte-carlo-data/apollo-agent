from typing import Dict

import google.cloud.logging

<<<<<<< HEAD
gcp_logging_client = google.cloud.logging.Client()
gcp_logging_client.setup_logging()
=======
# CloudRun specific application that adds support for structured logging

client = google.cloud.logging.Client()
client.setup_logging()
>>>>>>> 02360ff8

from apollo.interfaces.generic import main


# CloudRun requires "extra" attributes to be included in a "json_fields" attribute
# trace can be specified directly and will replace the internal CloudRun trace id
def cloud_run_extra_builder(trace_id: str, operation_name: str, extra: Dict):
    return {
        "json_fields": {
            "operation_name": operation_name,
            **extra,
        },
        "trace": trace_id,
    }


main.logging_utils.extra_builder = cloud_run_extra_builder
app = main.app
main.agent.set_integration_info("cloudrun")<|MERGE_RESOLUTION|>--- conflicted
+++ resolved
@@ -2,15 +2,10 @@
 
 import google.cloud.logging
 
-<<<<<<< HEAD
+# CloudRun specific application that adds support for structured logging
+
 gcp_logging_client = google.cloud.logging.Client()
 gcp_logging_client.setup_logging()
-=======
-# CloudRun specific application that adds support for structured logging
-
-client = google.cloud.logging.Client()
-client.setup_logging()
->>>>>>> 02360ff8
 
 from apollo.interfaces.generic import main
 
