--- conflicted
+++ resolved
@@ -40,28 +40,13 @@
     :return: a dictionary with an "events" attribute containing the events returned by Azure, containing
         "message", "customDimensions" and "timestamp" attributes.
     """
-    logger.info("azure/logs/query requested(0)")
+    request_dict: Dict = request.json if request.method == "POST" else request.args  # type: ignore
+    trace_id: Optional[str] = request_dict.get("trace_id")
+    start_time_str: Optional[str] = request_dict.get("start_time")
+    end_time_str: Optional[str] = request_dict.get("end_time")
+    limit_str = request_dict.get("limit")
+    query: Optional[str] = request_dict.get("query")
 
-<<<<<<< HEAD
-    try:
-        request_dict: Dict = request.json if request.method == "POST" else request.args  # type: ignore
-        trace_id: Optional[str] = request_dict.get("trace_id")
-        start_time_str: Optional[str] = request_dict.get("start_time")
-        end_time_str: Optional[str] = request_dict.get("end_time")
-        limit_str = request_dict.get("limit")
-        query: Optional[str] = request_dict.get("query")
-    except Exception as exc:
-        logger.info(f"Failed to get request parameters: {exc}")
-        trace_id = "failed_trace"
-        start_time_str = None
-        end_time_str = None
-        limit_str = None
-        query = None
-
-    logger.info("azure/logs/query requested(1)")
-
-=======
->>>>>>> 4a794e97
     logger.info(
         "azure/logs/query requested",
         extra=main.logging_utils.build_extra(
@@ -90,17 +75,9 @@
             },
             trace_id=trace_id,
         )
-<<<<<<< HEAD
-    except Exception:
-        logger.exception("Failed to get azure logs")
-=======
     except Exception as exc:
         logger.exception("Failed to get azure logs")
         logger.error(f"Failed to get azure logs: {exc}")
->>>>>>> 4a794e97
         response = AgentUtils.agent_response_for_last_exception(trace_id=trace_id)
 
-    response = AgentUtils.agent_ok_response({"events": []}, trace_id="test_123")
-    return response.result, response.status_code
-
-    # return response.result, response.status_code+    return response.result, response.status_code