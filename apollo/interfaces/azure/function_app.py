--- conflicted
+++ resolved
@@ -1,193 +1,187 @@
-import json
-import logging
-import os
-<<<<<<< HEAD
-=======
-from datetime import datetime, timedelta
->>>>>>> 32f04c16
-from typing import Dict
-
-from azure.monitor.opentelemetry import configure_azure_monitor
-
-from apollo.agent.env_vars import DEBUG_ENV_VAR
-from apollo.interfaces.azure.log_context import AzureLogContext
-
-# remove default handlers to prevent duplicate log messages
-# https://learn.microsoft.com/en-us/python/api/overview/azure/monitor-opentelemetry-readme?view=azure-python#logging-issues
-root_logger = logging.getLogger()
-for handler in root_logger.handlers[:]:
-    root_logger.removeHandler(handler)
-
-is_debug = os.getenv(DEBUG_ENV_VAR, "false").lower() == "true"
-root_logger.setLevel(logging.DEBUG if is_debug else logging.INFO)
-
-# configure the Azure Log Monitor, it gets the Instrumentation Key from APPINSIGHTS_INSTRUMENTATIONKEY env var
-configure_azure_monitor()
-
-# configure the log context to include the agent context in all log messages
-log_context = AzureLogContext()
-log_context.install()
-
-# disable annoying logs every time OT logs are sent
-disable_loggers = [
-    "azure.monitor.opentelemetry.exporter.export._base",
-    "azure.core.pipeline.policies",
-]
-for logger_name in disable_loggers:
-    logging.getLogger(logger_name).setLevel(logging.ERROR)
-
-# intentionally imported here after log is initialized
-import azure.functions as func
-import azure.durable_functions as df
-from azure.durable_functions import (
-    DurableOrchestrationContext,
-    DurableOrchestrationClient,
-    OrchestrationRuntimeStatus,
-)
-from azure.functions import WsgiMiddleware, AuthLevel
-
-from apollo.interfaces.azure.azure_platform import AzurePlatformProvider
-from apollo.interfaces.azure import main
-
-main.agent.platform_provider = AzurePlatformProvider()
-main.agent.log_context = log_context
-wsgi_middleware = WsgiMiddleware(main.app.wsgi_app)
-
-app = df.DFApp(http_auth_level=func.AuthLevel.FUNCTION)
-
-
-@app.route(route="async/api/v1/agent/execute/{connection_type}/{operation_name}")
-@app.durable_client_input(client_name="client")
-async def execute_async_operation(
-    req: func.HttpRequest, client: DurableOrchestrationClient
-):
-    """
-    Entry point for triggering async operations, please note the path is the same but prefixed with async.
-    It returns the id for the request in the attribute "__mcd_request_id__", this id can be be used to check
-    the status with the `async/api/v1/status` endpoint.
-    """
-    connection_type = req.route_params.get("connection_type")
-    operation_name = req.route_params.get("operation_name")
-    client_input = {
-        "connection_type": connection_type,
-        "operation_name": operation_name,
-        "payload": req.get_json(),
-    }
-    instance_id = await client.start_new(
-        "agent_operation_orchestrator", client_input=client_input
-    )
-    response_payload = {
-        "__mcd_request_id__": instance_id,
-    }
-    return func.HttpResponse(
-        status_code=202,
-        body=json.dumps(response_payload),
-        headers={
-            "Content-Type": "application/json",
-        },
-    )
-
-
-@app.route(route="async/api/v1/status/{instance_id}")
-@app.durable_client_input(client_name="client")
-async def get_async_operation_status(
-    req: func.HttpRequest, client: DurableOrchestrationClient
-):
-    """
-    Uses the Azure Durable Functions runtime to get the status for a given request.
-    The only required path parameter is "instance_id" that is expected to be the value returned by a
-    request to `async/api/v1/agent/execute` in __mcd_request_id__.
-    """
-    instance_id = req.route_params.get("instance_id", "")
-    status = await client.get_status(instance_id=instance_id)
-    response_payload = {
-        "__mcd_status__": status.runtime_status.name
-        if status.runtime_status
-        else "unknown"
-    }
-    if status.runtime_status == OrchestrationRuntimeStatus.Completed and status.output:
-        if isinstance(status.output, Dict):
-            response_payload.update(status.output)
-        else:
-            response_payload["__mcd_result__"] = status.output
-
-    return func.HttpResponse(
-        status_code=200,
-        body=json.dumps(response_payload),
-        headers={
-            "Content-Type": "application/json",
-        },
-    )
-
-
-@app.orchestration_trigger(context_name="context")
-def agent_operation_orchestrator(context: DurableOrchestrationContext):
-    client_input = context.get_input()
-    result = yield context.call_activity("agent_operation", client_input)
-    return result
-
-
-@app.activity_trigger(input_name="body")
-def agent_operation(body: Dict):
-    """
-    Called by the Azure Durable Functions runtime to perform the operation.
-    """
-    agent_response = main.execute_agent_operation(
-        connection_type=body["connection_type"],
-        operation_name=body["operation_name"],
-        json_request=body["payload"],
-    )
-    return agent_response.result
-
-
-@app.http_type(http_type="wsgi")
-@app.route(route="/api/{*route}")
-def agent_api(req: func.HttpRequest, context: func.Context):
-    """
-    Endpoint to execute sync operations.
-    """
-    return wsgi_middleware.handle(req, context)
-
-
-<<<<<<< HEAD
-@app.http_type(http_type="wsgi")
-@app.route(route="/swagger/{*route}", auth_level=AuthLevel.ANONYMOUS)
-def swagger_api(req: func.HttpRequest, context: func.Context):
-    """
-    Endpoint to get swagger related information.
-    """
-    return wsgi_middleware.handle(req, context)
-
-=======
-@app.function_name(name="cleanup_df_data")
-@app.schedule(schedule="0 */5 * * * *", arg_name="timer", run_on_startup=False)
-@app.durable_client_input(client_name="client")
-async def cleanup_durable_functions_data(
-    timer: func.TimerRequest, client: DurableOrchestrationClient
-) -> None:
-    created_time_from = datetime.today() - timedelta(
-        days=365 * 10
-    )  # datetime.min or None not supported
-    created_time_to = datetime.today() - timedelta(days=1)
-    runtime_statuses = [
-        OrchestrationRuntimeStatus.Canceled,
-        OrchestrationRuntimeStatus.Completed,
-        OrchestrationRuntimeStatus.Failed,
-        OrchestrationRuntimeStatus.Terminated,
-    ]
-
-    logging.info(
-        f"cleanup_durable_functions_data triggered, purging instances older than {created_time_to.isoformat()}"
-    )
-
-    try:
-        result = await client.purge_instance_history_by(
-            created_time_from=created_time_from,
-            created_time_to=created_time_to,
-            runtime_status=runtime_statuses,
-        )
-        logging.info(f"Purge completed, deleted instances: {result.instances_deleted}")
-    except Exception as ex:
-        logging.error(f"Failed to purge Durable Functions data: {ex}")
-
->>>>>>> 32f04c16
+import json
+import logging
+import os
+from datetime import datetime, timedelta
+from typing import Dict
+
+from azure.monitor.opentelemetry import configure_azure_monitor
+
+from apollo.agent.env_vars import DEBUG_ENV_VAR
+from apollo.interfaces.azure.log_context import AzureLogContext
+
+# remove default handlers to prevent duplicate log messages
+# https://learn.microsoft.com/en-us/python/api/overview/azure/monitor-opentelemetry-readme?view=azure-python#logging-issues
+root_logger = logging.getLogger()
+for handler in root_logger.handlers[:]:
+    root_logger.removeHandler(handler)
+
+is_debug = os.getenv(DEBUG_ENV_VAR, "false").lower() == "true"
+root_logger.setLevel(logging.DEBUG if is_debug else logging.INFO)
+
+# configure the Azure Log Monitor, it gets the Instrumentation Key from APPINSIGHTS_INSTRUMENTATIONKEY env var
+configure_azure_monitor()
+
+# configure the log context to include the agent context in all log messages
+log_context = AzureLogContext()
+log_context.install()
+
+# disable annoying logs every time OT logs are sent
+disable_loggers = [
+    "azure.monitor.opentelemetry.exporter.export._base",
+    "azure.core.pipeline.policies",
+]
+for logger_name in disable_loggers:
+    logging.getLogger(logger_name).setLevel(logging.ERROR)
+
+# intentionally imported here after log is initialized
+import azure.functions as func
+import azure.durable_functions as df
+from azure.durable_functions import (
+    DurableOrchestrationContext,
+    DurableOrchestrationClient,
+    OrchestrationRuntimeStatus,
+)
+from azure.functions import WsgiMiddleware, AuthLevel
+
+from apollo.interfaces.azure.azure_platform import AzurePlatformProvider
+from apollo.interfaces.azure import main
+
+main.agent.platform_provider = AzurePlatformProvider()
+main.agent.log_context = log_context
+wsgi_middleware = WsgiMiddleware(main.app.wsgi_app)
+
+app = df.DFApp(http_auth_level=func.AuthLevel.FUNCTION)
+
+
+@app.route(route="async/api/v1/agent/execute/{connection_type}/{operation_name}")
+@app.durable_client_input(client_name="client")
+async def execute_async_operation(
+    req: func.HttpRequest, client: DurableOrchestrationClient
+):
+    """
+    Entry point for triggering async operations, please note the path is the same but prefixed with async.
+    It returns the id for the request in the attribute "__mcd_request_id__", this id can be be used to check
+    the status with the `async/api/v1/status` endpoint.
+    """
+    connection_type = req.route_params.get("connection_type")
+    operation_name = req.route_params.get("operation_name")
+    client_input = {
+        "connection_type": connection_type,
+        "operation_name": operation_name,
+        "payload": req.get_json(),
+    }
+    instance_id = await client.start_new(
+        "agent_operation_orchestrator", client_input=client_input
+    )
+    response_payload = {
+        "__mcd_request_id__": instance_id,
+    }
+    return func.HttpResponse(
+        status_code=202,
+        body=json.dumps(response_payload),
+        headers={
+            "Content-Type": "application/json",
+        },
+    )
+
+
+@app.route(route="async/api/v1/status/{instance_id}")
+@app.durable_client_input(client_name="client")
+async def get_async_operation_status(
+    req: func.HttpRequest, client: DurableOrchestrationClient
+):
+    """
+    Uses the Azure Durable Functions runtime to get the status for a given request.
+    The only required path parameter is "instance_id" that is expected to be the value returned by a
+    request to `async/api/v1/agent/execute` in __mcd_request_id__.
+    """
+    instance_id = req.route_params.get("instance_id", "")
+    status = await client.get_status(instance_id=instance_id)
+    response_payload = {
+        "__mcd_status__": status.runtime_status.name
+        if status.runtime_status
+        else "unknown"
+    }
+    if status.runtime_status == OrchestrationRuntimeStatus.Completed and status.output:
+        if isinstance(status.output, Dict):
+            response_payload.update(status.output)
+        else:
+            response_payload["__mcd_result__"] = status.output
+
+    return func.HttpResponse(
+        status_code=200,
+        body=json.dumps(response_payload),
+        headers={
+            "Content-Type": "application/json",
+        },
+    )
+
+
+@app.orchestration_trigger(context_name="context")
+def agent_operation_orchestrator(context: DurableOrchestrationContext):
+    client_input = context.get_input()
+    result = yield context.call_activity("agent_operation", client_input)
+    return result
+
+
+@app.activity_trigger(input_name="body")
+def agent_operation(body: Dict):
+    """
+    Called by the Azure Durable Functions runtime to perform the operation.
+    """
+    agent_response = main.execute_agent_operation(
+        connection_type=body["connection_type"],
+        operation_name=body["operation_name"],
+        json_request=body["payload"],
+    )
+    return agent_response.result
+
+
+@app.http_type(http_type="wsgi")
+@app.route(route="/api/{*route}")
+def agent_api(req: func.HttpRequest, context: func.Context):
+    """
+    Endpoint to execute sync operations.
+    """
+    return wsgi_middleware.handle(req, context)
+
+
+@app.http_type(http_type="wsgi")
+@app.route(route="/swagger/{*route}", auth_level=AuthLevel.ANONYMOUS)
+def swagger_api(req: func.HttpRequest, context: func.Context):
+    """
+    Endpoint to get swagger related information.
+    """
+    return wsgi_middleware.handle(req, context)
+
+
+@app.function_name(name="cleanup_df_data")
+@app.schedule(schedule="0 */5 * * * *", arg_name="timer", run_on_startup=False)
+@app.durable_client_input(client_name="client")
+async def cleanup_durable_functions_data(
+    timer: func.TimerRequest, client: DurableOrchestrationClient
+) -> None:
+    created_time_from = datetime.today() - timedelta(
+        days=365 * 10
+    )  # datetime.min or None not supported
+    created_time_to = datetime.today() - timedelta(days=1)
+    runtime_statuses = [
+        OrchestrationRuntimeStatus.Canceled,
+        OrchestrationRuntimeStatus.Completed,
+        OrchestrationRuntimeStatus.Failed,
+        OrchestrationRuntimeStatus.Terminated,
+    ]
+
+    logging.info(
+        f"cleanup_durable_functions_data triggered, purging instances older than {created_time_to.isoformat()}"
+    )
+
+    try:
+        result = await client.purge_instance_history_by(
+            created_time_from=created_time_from,
+            created_time_to=created_time_to,
+            runtime_status=runtime_statuses,
+        )
+        logging.info(f"Purge completed, deleted instances: {result.instances_deleted}")
+    except Exception as ex:
+        logging.error(f"Failed to purge Durable Functions data: {ex}")