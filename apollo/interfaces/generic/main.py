--- conflicted
+++ resolved
@@ -1,18 +1,9 @@
 import io
 import logging
 import os
-<<<<<<< HEAD
-import sys
-from typing import Optional, Dict, Tuple
-
-from azure.identity import DefaultAzureCredential
-from azure.storage.blob import BlobServiceClient
-from flask import Flask, request
-=======
 from typing import Dict, Tuple, Callable, Optional, Union, Any, BinaryIO
 
 from flask import Flask, request, Response, send_file
->>>>>>> c8c7c4bb
 
 from apollo.agent.agent import Agent
 from apollo.agent.constants import TRACE_ID_HEADER
@@ -144,26 +135,6 @@
     return response.result, response.status_code
 
 
-@app.route("/hello/<name>", methods=["GET"])
-def hello(name: str):
-    return f"hello {name} from docker 19 {os.getenv('PYTHON_VERSION')} {sys.version}\n"
-
-
-@app.route("/list", methods=["GET"])
-def list_files():
-    # connect_str = os.getenv('AZURE_STORAGE_CONNECTION_STRING')
-    # blob_service_client = BlobServiceClient.from_connection_string(connect_str)
-    account_url = "https://mcddevagenttest.blob.core.windows.net"
-    default_credential = DefaultAzureCredential()
-
-    # Create the BlobServiceClient object
-    blob_service_client = BlobServiceClient(account_url, credential=default_credential)
-    container_name = "test"
-    container_client = blob_service_client.get_container_client(container_name)
-    blobs = container_client.list_blobs()
-    return {"blobs": [blob.name for blob in blobs]}
-
-
 if __name__ == "__main__":
     is_debug = os.getenv(DEBUG_ENV_VAR, "false").lower() == "true"
     logging.basicConfig(level=logging.DEBUG if is_debug else logging.INFO)
