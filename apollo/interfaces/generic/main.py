--- conflicted
+++ resolved
@@ -1,8 +1,5 @@
 import logging
-<<<<<<< HEAD
-=======
 import os
->>>>>>> 0637f3a5
 from typing import Dict, Tuple, Callable
 
 from flask import Flask, request
