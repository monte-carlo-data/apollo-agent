import logging
from typing import Dict, Tuple, Callable

from flask import Flask, request

from apollo.agent.agent import Agent
from apollo.agent.logging_utils import LoggingUtils
from apollo.validators.validate_network import ValidateNetwork

app = Flask(__name__)
logger = logging.getLogger(__name__)
logging_utils = LoggingUtils()
agent = Agent(logging_utils)


@app.route("/api/v1/agent/execute/<connection_type>/<operation_name>", methods=["POST"])
<<<<<<< HEAD
def agent_execute(connection_type: str, operation_name: str) -> Tuple[Dict, int]:
=======
def agent_execute(
    connection_type: str, operation_name: str
) -> Tuple[Optional[Dict], int]:
    """
    Executes the operation named "operation_name" in a connection of type "connection_type", for example bigquery.
    The body is expected to be a JSON document including a "credentials" attribute with the credentials to use for
    the connection and an "operation" attribute with the definition of the operation, as described in the README file.
    :param connection_type: the connection type to use, for example bigquery.
    :param operation_name: the name of the operation to execute, this is used only for logging purposes as the
        definition of what is executed is included in the "operation" attribute in the body.
    :return: the result of the operation (that is expected to be a Dictionary) and the status code to send in the
        response. If there was an error executing the operation a dictionary containing: __error__ and __stack_trace__
        will be returned, see :class:`AgentUtils` for more information.
    """
>>>>>>> 02360ff8
    json_request = request.json
    credentials = json_request.get("credentials", {})
    operation = json_request.get("operation")

    response = agent.execute_operation(
        connection_type, operation_name, operation, credentials
    )
    return response.result, response.status_code


@app.route("/api/v1/test/health")
def test_health() -> Tuple[Dict, int]:
    return agent.health_information(), 200


@app.route("/api/v1/test/network/open", methods=["GET", "POST"])
def test_network_open() -> Tuple[Dict, int]:
    return _execute_network_validation(ValidateNetwork.validate_tcp_open_connection)


@app.route("/api/v1/test/network/telnet", methods=["GET", "POST"])
def test_network_telnet() -> Tuple[Dict, int]:
    return _execute_network_validation(ValidateNetwork.validate_telnet_connection)


def _execute_network_validation(method: Callable) -> Tuple[Dict, int]:
    request_dict = request.json if request.method == "POST" else request.args

    response = method(
        host=request_dict.get("host"),
        port_str=request_dict.get("port"),
        timeout_str=request_dict.get("timeout"),
    )
    return response.result, response.status_code


if __name__ == "__main__":
    logging.basicConfig(level=logging.INFO)
    app.run(host="0.0.0.0", port=8081, debug=True)<|MERGE_RESOLUTION|>--- conflicted
+++ resolved
@@ -14,12 +14,7 @@
 
 
 @app.route("/api/v1/agent/execute/<connection_type>/<operation_name>", methods=["POST"])
-<<<<<<< HEAD
 def agent_execute(connection_type: str, operation_name: str) -> Tuple[Dict, int]:
-=======
-def agent_execute(
-    connection_type: str, operation_name: str
-) -> Tuple[Optional[Dict], int]:
     """
     Executes the operation named "operation_name" in a connection of type "connection_type", for example bigquery.
     The body is expected to be a JSON document including a "credentials" attribute with the credentials to use for
@@ -31,7 +26,6 @@
         response. If there was an error executing the operation a dictionary containing: __error__ and __stack_trace__
         will be returned, see :class:`AgentUtils` for more information.
     """
->>>>>>> 02360ff8
     json_request = request.json
     credentials = json_request.get("credentials", {})
     operation = json_request.get("operation")
