from dataclasses import dataclass, field
from typing import Optional, Any, List, Dict

from dataclasses_json import dataclass_json, config

<<<<<<< HEAD
ATTRIBUTE_NAME_ERROR = "__error__"
ATTRIBUTE_NAME_EXCEPTION = "__exception__"
ATTRIBUTE_NAME_STACK_TRACE = "__stack_trace__"
ATTRIBUTE_NAME_REFERENCE = "__reference__"
ATTRIBUTE_NAME_TYPE = "__type__"

ATTRIBUTE_VALUE_TYPE_CALL = "call"

CONTEXT_VAR_CLIENT = "_client"
CONTEXT_VAR_UTILS = "__utils"


def _exclude_none_values(value: Any) -> bool:
    return value is None
=======
from apollo.agent.utils import exclude_empty_values
>>>>>>> 0fd663a3


class AgentError(Exception):
    pass


@dataclass_json
@dataclass
class AgentCommand:
    method: str

    # configure fields to be excluded when value is None, to reduce size of log messages
    target: Optional[str] = field(
        metadata=config(exclude=_exclude_none_values), default=None
    )
    args: Optional[List[Any]] = field(
        metadata=config(exclude=_exclude_none_values), default=None
    )
    kwargs: Optional[Dict] = field(
        metadata=config(exclude=_exclude_none_values), default=None
    )
    store: Optional[str] = field(
        metadata=config(exclude=_exclude_none_values), default=None
    )
    next: Optional["AgentCommand"] = field(
        metadata=config(exclude=_exclude_none_values), default=None
    )

    @staticmethod
    def from_dict(param) -> "AgentCommand":
        pass


@dataclass_json
@dataclass
class AgentOperation:
    trace_id: str
    commands: List[AgentCommand]
    skip_cache: bool = False

    @staticmethod
    def from_dict(param) -> "AgentOperation":
        pass

    def to_dict(self) -> Dict:
        pass


@dataclass_json
@dataclass
class AgentHealthInformation:
    platform: str
    version: str
    build: str
    env: Dict
    platform_info: Optional[Dict] = field(
        metadata=config(exclude=exclude_empty_values), default=None
    )
    trace_id: Optional[str] = field(
        metadata=config(exclude=exclude_empty_values), default=None
    )

    def to_dict(self) -> Dict:
        pass<|MERGE_RESOLUTION|>--- conflicted
+++ resolved
@@ -2,25 +2,7 @@
 from typing import Optional, Any, List, Dict
 
 from dataclasses_json import dataclass_json, config
-
-<<<<<<< HEAD
-ATTRIBUTE_NAME_ERROR = "__error__"
-ATTRIBUTE_NAME_EXCEPTION = "__exception__"
-ATTRIBUTE_NAME_STACK_TRACE = "__stack_trace__"
-ATTRIBUTE_NAME_REFERENCE = "__reference__"
-ATTRIBUTE_NAME_TYPE = "__type__"
-
-ATTRIBUTE_VALUE_TYPE_CALL = "call"
-
-CONTEXT_VAR_CLIENT = "_client"
-CONTEXT_VAR_UTILS = "__utils"
-
-
-def _exclude_none_values(value: Any) -> bool:
-    return value is None
-=======
-from apollo.agent.utils import exclude_empty_values
->>>>>>> 0fd663a3
+from apollo.agent.utils import exclude_empty_values, exclude_none_values
 
 
 class AgentError(Exception):
@@ -34,19 +16,19 @@
 
     # configure fields to be excluded when value is None, to reduce size of log messages
     target: Optional[str] = field(
-        metadata=config(exclude=_exclude_none_values), default=None
+        metadata=config(exclude=exclude_none_values), default=None
     )
     args: Optional[List[Any]] = field(
-        metadata=config(exclude=_exclude_none_values), default=None
+        metadata=config(exclude=exclude_none_values), default=None
     )
     kwargs: Optional[Dict] = field(
-        metadata=config(exclude=_exclude_none_values), default=None
+        metadata=config(exclude=exclude_none_values), default=None
     )
     store: Optional[str] = field(
-        metadata=config(exclude=_exclude_none_values), default=None
+        metadata=config(exclude=exclude_none_values), default=None
     )
     next: Optional["AgentCommand"] = field(
-        metadata=config(exclude=_exclude_none_values), default=None
+        metadata=config(exclude=exclude_none_values), default=None
     )
 
     @staticmethod
