--- conflicted
+++ resolved
@@ -61,16 +61,11 @@
     response_size_limit_bytes: int = 0
     skip_cache: bool = False
 
-<<<<<<< HEAD
-    def use_pre_signed_url(self, size: int) -> bool:
-        return 0 < self.response_size_limit_bytes < size
-=======
     def can_use_pre_signed_url(self) -> bool:
         return 0 < self.response_size_limit_bytes
 
     def should_use_pre_signed_url(self, size: int) -> bool:
         return self.can_use_pre_signed_url() and self.response_size_limit_bytes < size
->>>>>>> 033f4edd
 
     @staticmethod
     def from_dict(param) -> "AgentOperation":  # type: ignore
