--- conflicted
+++ resolved
@@ -14,8 +14,6 @@
 CONTEXT_VAR_CLIENT = "_client"
 CONTEXT_VAR_UTILS = "__utils"
 
-<<<<<<< HEAD
-=======
 
 def _exclude_none_values(value: Any) -> bool:
     return value is None
@@ -25,7 +23,6 @@
     pass
 
 
->>>>>>> 0637f3a5
 @dataclass_json
 @dataclass
 class AgentCommand:
