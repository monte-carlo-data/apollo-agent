import os
import sys
import traceback
import uuid
from datetime import datetime, date
from typing import Optional, Dict, List, BinaryIO, Any, Tuple

import requests

from apollo.agent.constants import (
    ATTRIBUTE_NAME_ERROR,
    ATTRIBUTE_NAME_EXCEPTION,
    ATTRIBUTE_NAME_STACK_TRACE,
    ATTRIBUTE_NAME_ERROR_TYPE,
    ATTRIBUTE_VALUE_REDACTED,
    ATTRIBUTE_NAME_TYPE,
    ATTRIBUTE_NAME_DATA,
    ATTRIBUTE_VALUE_TYPE_DATETIME,
    ATTRIBUTE_VALUE_TYPE_DATE,
    ATTRIBUTE_NAME_ERROR_ATTRS,
)
from apollo.agent.env_vars import (
    TEMP_PATH_ENV_VAR,
    DEFAULT_TEMP_PATH,
    CHECK_OUTBOUND_IP_ADDRESS_URL_ENV_VAR,
    CHECK_OUTBOUND_IP_ADDRESS_URL_DEFAULT_VALUE,
)
from apollo.integrations.base_proxy_client import BaseProxyClient
from apollo.interfaces.agent_response import AgentResponse


class AgentUtils:
    """
    Helper methods to create success/failure responses.
    """

    @staticmethod
    def agent_ok_response(result: Dict, trace_id: Optional[str] = None):
        return AgentResponse(result, 200, trace_id)

    @classmethod
    def agent_response_for_last_exception(
        cls,
        prefix: Optional[str] = None,
        status_code: int = 200,
        trace_id: Optional[str] = None,
        client: Optional[BaseProxyClient] = None,
    ):
        return AgentResponse(
            cls.response_for_last_exception(prefix=prefix, client=client),
            status_code,
            trace_id,
        )

    @classmethod
    def agent_response_for_error(
        cls,
        message: str,
        stack_trace: Optional[List] = None,
        status_code: int = 200,
        trace_id: Optional[str] = None,
    ):
        return AgentResponse(
            cls._response_for_error(message, stack_trace=stack_trace),
            status_code,
            trace_id,
        )

    @classmethod
    def response_for_last_exception(
        cls, client: Optional[BaseProxyClient] = None, prefix: Optional[str] = None
    ) -> Dict:
        last_type, last_value, _ = sys.exc_info()
        error = str(last_value)
        exception_message = " ".join(
            traceback.format_exception_only(last_type, last_value)
        )
        if prefix:
            error = f"{prefix} {error}"
        stack_trace = traceback.format_tb(last_value.__traceback__)  # type: ignore
        error_type, error_attrs = cls._get_error_details(last_value, client)  # type: ignore
        return cls._response_for_error(
            error,
            exception_message=exception_message,
            stack_trace=stack_trace,
            error_type=error_type,
            error_attrs=error_attrs,
        )

    @staticmethod
    def temp_path():
        return os.getenv(TEMP_PATH_ENV_VAR, DEFAULT_TEMP_PATH)

    @classmethod
    def temp_file_path(
        cls, sub_folder: Optional[str] = None, extension: Optional[str] = None
    ) -> str:
        temp_path = cls.ensure_temp_path(sub_folder)
        file_name = str(uuid.uuid4())
        if extension:
            file_name = f"{file_name}.{extension}"
        return os.path.join(temp_path, file_name)

    @classmethod
    def ensure_temp_path(cls, sub_folder: Optional[str] = None) -> str:
        temp_path = cls.temp_path()
        if sub_folder:
            temp_path = os.path.join(temp_path, sub_folder)
        if not os.path.exists(temp_path):
            os.makedirs(temp_path)
        return temp_path

    @staticmethod
    def open_file(path: str) -> BinaryIO:
        return open(path, "rb")

    @classmethod
    def redact_attributes(cls, value: Any, attributes: List[str]) -> Any:
        if isinstance(value, Dict):
            return {
                k: ATTRIBUTE_VALUE_REDACTED
                if k in attributes
                else cls.redact_attributes(v, attributes)
                for k, v in value.items()
            }
        elif isinstance(value, List):
            return [cls.redact_attributes(v, attributes) for v in value]
        else:
            return value

    @staticmethod
    def serialize_value(value: Any) -> Any:
        if isinstance(value, datetime):
            return {
                ATTRIBUTE_NAME_TYPE: ATTRIBUTE_VALUE_TYPE_DATETIME,
                ATTRIBUTE_NAME_DATA: value.isoformat(),
            }
        elif isinstance(value, date):
            return {
                ATTRIBUTE_NAME_TYPE: ATTRIBUTE_VALUE_TYPE_DATE,
                ATTRIBUTE_NAME_DATA: value.isoformat(),
            }
        return value

    @staticmethod
<<<<<<< HEAD
    def _get_error_details(
=======
    def get_outbound_ip_address() -> str:
        url = os.getenv(
            CHECK_OUTBOUND_IP_ADDRESS_URL_ENV_VAR,
            CHECK_OUTBOUND_IP_ADDRESS_URL_DEFAULT_VALUE,
        )
        response = requests.get(url)
        # truncate the response, we don't want to return a full webpage if the url is wrong or not working
        return response.content.decode("utf-8")[:20].strip() if response.content else ""

    @staticmethod
    def _get_error_type(
>>>>>>> 1eae8f2b
        error: Exception, client: Optional[BaseProxyClient] = None
    ) -> Tuple[Optional[str], Optional[Dict]]:
        if client:
            return client.get_error_type(error), client.get_error_extra_attributes(
                error
            )
        return None, None

    @staticmethod
    def _response_for_error(
        message: str,
        exception_message: Optional[str] = None,
        stack_trace: Optional[List] = None,
        error_type: Optional[str] = None,
        error_attrs: Optional[Dict] = None,
    ) -> Dict:
        response: Dict[str, Any] = {
            ATTRIBUTE_NAME_ERROR: message,
        }
        if exception_message:
            response[ATTRIBUTE_NAME_EXCEPTION] = exception_message
        if stack_trace:
            response[ATTRIBUTE_NAME_STACK_TRACE] = stack_trace
        if error_type:
            response[ATTRIBUTE_NAME_ERROR_TYPE] = error_type
        if error_attrs:
            response[ATTRIBUTE_NAME_ERROR_ATTRS] = error_attrs
        return response<|MERGE_RESOLUTION|>--- conflicted
+++ resolved
@@ -143,9 +143,6 @@
         return value
 
     @staticmethod
-<<<<<<< HEAD
-    def _get_error_details(
-=======
     def get_outbound_ip_address() -> str:
         url = os.getenv(
             CHECK_OUTBOUND_IP_ADDRESS_URL_ENV_VAR,
@@ -156,8 +153,7 @@
         return response.content.decode("utf-8")[:20].strip() if response.content else ""
 
     @staticmethod
-    def _get_error_type(
->>>>>>> 1eae8f2b
+    def _get_error_details(
         error: Exception, client: Optional[BaseProxyClient] = None
     ) -> Tuple[Optional[str], Optional[Dict]]:
         if client:
