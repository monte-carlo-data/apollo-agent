--- conflicted
+++ resolved
@@ -38,15 +38,10 @@
         )
         if prefix:
             error = f"{prefix} {error}"
-<<<<<<< HEAD
-        stack_trace = traceback.format_stack()
+        stack_trace = traceback.format_tb(last_value.__traceback__)
         return cls.response_for_error(
             error, exception_message=exception_message, stack_trace=stack_trace
         )
-=======
-        stack_trace = traceback.format_tb(last_value.__traceback__)
-        return cls.response_for_error(error, stack_trace)
->>>>>>> eb3cfc2d
 
     @staticmethod
     def response_for_error(
