import json
import os
import sys
import traceback
import uuid
from datetime import datetime, date
<<<<<<< HEAD
from typing import (
    Optional,
    Dict,
    List,
    BinaryIO,
    Any,
    Type,
)
=======
from typing import Optional, Dict, List, BinaryIO, Any, Tuple
>>>>>>> 4a47ec53

from apollo.agent.constants import (
    ATTRIBUTE_NAME_ERROR,
    ATTRIBUTE_NAME_EXCEPTION,
    ATTRIBUTE_NAME_STACK_TRACE,
    ATTRIBUTE_NAME_ERROR_TYPE,
    ATTRIBUTE_VALUE_REDACTED,
    ATTRIBUTE_NAME_TYPE,
    ATTRIBUTE_NAME_DATA,
    ATTRIBUTE_VALUE_TYPE_DATETIME,
    ATTRIBUTE_VALUE_TYPE_DATE,
    ATTRIBUTE_NAME_ERROR_ATTRS,
)
from apollo.agent.env_vars import TEMP_PATH_ENV_VAR, DEFAULT_TEMP_PATH
from apollo.integrations.base_proxy_client import BaseProxyClient
from apollo.interfaces.agent_response import AgentResponse


class AgentUtils:
    """
    Helper methods to create success/failure responses.
    """

    @staticmethod
    def agent_ok_response(result: Dict, trace_id: Optional[str] = None):
        return AgentResponse(result, 200, trace_id)

    @classmethod
    def agent_response_for_last_exception(
        cls,
        prefix: Optional[str] = None,
        status_code: int = 200,
        trace_id: Optional[str] = None,
        client: Optional[BaseProxyClient] = None,
    ):
        return AgentResponse(
            cls.response_for_last_exception(prefix=prefix, client=client),
            status_code,
            trace_id,
        )

    @classmethod
    def agent_response_for_error(
        cls,
        message: str,
        stack_trace: Optional[List] = None,
        status_code: int = 200,
        trace_id: Optional[str] = None,
    ):
        return AgentResponse(
            cls._response_for_error(message, stack_trace=stack_trace),
            status_code,
            trace_id,
        )

    @classmethod
    def response_for_last_exception(
        cls, client: Optional[BaseProxyClient] = None, prefix: Optional[str] = None
    ) -> Dict:
        last_type, last_value, _ = sys.exc_info()
        error = str(last_value)
        exception_message = " ".join(
            traceback.format_exception_only(last_type, last_value)
        )
        if prefix:
            error = f"{prefix} {error}"
        stack_trace = traceback.format_tb(last_value.__traceback__)  # type: ignore
        error_type, error_attrs = cls._get_error_details(last_value, client)  # type: ignore
        return cls._response_for_error(
            error,
            exception_message=exception_message,
            stack_trace=stack_trace,
            error_type=error_type,
            error_attrs=error_attrs,
        )

    @staticmethod
    def temp_path():
        return os.getenv(TEMP_PATH_ENV_VAR, DEFAULT_TEMP_PATH)

    @classmethod
    def temp_file_path(
        cls, sub_folder: Optional[str] = None, extension: Optional[str] = None
    ) -> str:
        temp_path = cls.ensure_temp_path(sub_folder)
        file_name = str(uuid.uuid4())
        if extension:
            file_name = f"{file_name}.{extension}"
        return os.path.join(temp_path, file_name)

    @classmethod
    def ensure_temp_path(cls, sub_folder: Optional[str] = None) -> str:
        temp_path = cls.temp_path()
        if sub_folder:
            temp_path = os.path.join(temp_path, sub_folder)
        if not os.path.exists(temp_path):
            os.makedirs(temp_path)
        return temp_path

    @staticmethod
    def open_file(path: str) -> BinaryIO:
        return open(path, "rb")

    @classmethod
    def redact_attributes(cls, value: Any, attributes: List[str]) -> Any:
        if isinstance(value, Dict):
            return {
                k: ATTRIBUTE_VALUE_REDACTED
                if k in attributes
                else cls.redact_attributes(v, attributes)
                for k, v in value.items()
            }
        elif isinstance(value, List):
            return [cls.redact_attributes(v, attributes) for v in value]
        else:
            return value

    @staticmethod
    def serialize_value(value: Any) -> Any:
        if isinstance(value, datetime):
            return {
                ATTRIBUTE_NAME_TYPE: ATTRIBUTE_VALUE_TYPE_DATETIME,
                ATTRIBUTE_NAME_DATA: value.isoformat(),
            }
        elif isinstance(value, date):
            return {
                ATTRIBUTE_NAME_TYPE: ATTRIBUTE_VALUE_TYPE_DATE,
                ATTRIBUTE_NAME_DATA: value.isoformat(),
            }
        return value

    @staticmethod
<<<<<<< HEAD
    def json_encoder() -> Type[json.JSONEncoder]:
        """
        Returns a JSON encoder class that uses the AgentUtils.serialize_value function.
        """

        class AgentJsonEncoder(json.JSONEncoder):
            def default(self, obj: Any):
                return AgentUtils.serialize_value(obj)

        return AgentJsonEncoder

    @staticmethod
    def _get_error_type(
=======
    def _get_error_details(
>>>>>>> 4a47ec53
        error: Exception, client: Optional[BaseProxyClient] = None
    ) -> Tuple[Optional[str], Optional[Dict]]:
        if client:
            return client.get_error_type(error), client.get_error_extra_attributes(
                error
            )
        return None, None

    @staticmethod
    def _response_for_error(
        message: str,
        exception_message: Optional[str] = None,
        stack_trace: Optional[List] = None,
        error_type: Optional[str] = None,
        error_attrs: Optional[Dict] = None,
    ) -> Dict:
        response: Dict[str, Any] = {
            ATTRIBUTE_NAME_ERROR: message,
        }
        if exception_message:
            response[ATTRIBUTE_NAME_EXCEPTION] = exception_message
        if stack_trace:
            response[ATTRIBUTE_NAME_STACK_TRACE] = stack_trace
        if error_type:
            response[ATTRIBUTE_NAME_ERROR_TYPE] = error_type
        if error_attrs:
            response[ATTRIBUTE_NAME_ERROR_ATTRS] = error_attrs
        return response<|MERGE_RESOLUTION|>--- conflicted
+++ resolved
@@ -4,18 +4,7 @@
 import traceback
 import uuid
 from datetime import datetime, date
-<<<<<<< HEAD
-from typing import (
-    Optional,
-    Dict,
-    List,
-    BinaryIO,
-    Any,
-    Type,
-)
-=======
-from typing import Optional, Dict, List, BinaryIO, Any, Tuple
->>>>>>> 4a47ec53
+from typing import Optional, Dict, List, BinaryIO, Any, Tuple, Type
 
 from apollo.agent.constants import (
     ATTRIBUTE_NAME_ERROR,
@@ -148,7 +137,6 @@
         return value
 
     @staticmethod
-<<<<<<< HEAD
     def json_encoder() -> Type[json.JSONEncoder]:
         """
         Returns a JSON encoder class that uses the AgentUtils.serialize_value function.
@@ -161,10 +149,7 @@
         return AgentJsonEncoder
 
     @staticmethod
-    def _get_error_type(
-=======
     def _get_error_details(
->>>>>>> 4a47ec53
         error: Exception, client: Optional[BaseProxyClient] = None
     ) -> Tuple[Optional[str], Optional[Dict]]:
         if client:
