--- conflicted
+++ resolved
@@ -79,16 +79,6 @@
         trace_id: str,
     ) -> Optional[Any]:
         """
-<<<<<<< HEAD
-        Executes a list of commands from an operation, returns the result of the
-        last command in the list.
-        :param context: the context containing variables to use as targets.
-        :param logging_utils: helper class to create the log payload.
-        :param operation_name: name of the operation being executed, for logging purposes only.
-        :param commands: the list of commands to execute.
-        :param trace_id: trace id of the operation being executed, for logging purposes only.
-        :return: the result of the last command in the list.
-=======
         Executes a script by getting a proxy client from the context.
         :param context: the context containing variables to use as targets.
         :param logging_utils: helper class to create the log payload.
@@ -96,7 +86,6 @@
         :param script: the script to execute
         :param trace_id: trace id of the operation being executed, for logging purposes only.
         :return: the result of the script execution.
->>>>>>> 0ffc7ba2
         """
         client: BaseProxyClient = cast(BaseProxyClient, context.get(CONTEXT_VAR_CLIENT))
         try:
