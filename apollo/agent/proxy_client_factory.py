import hashlib
import json
import logging
import os
from dataclasses import dataclass
from datetime import datetime
from typing import Optional, Dict

from apollo.agent.env_vars import CLIENT_CACHE_EXPIRATION_SECONDS_ENV_VAR
from apollo.agent.models import AgentError
from apollo.integrations.base_proxy_client import BaseProxyClient

logger = logging.getLogger(__name__)


# configure the amount of time connections are cached in memory
# a value < 0 is used to disable caching
_CACHE_EXPIRATION_SECONDS = int(
    os.getenv(CLIENT_CACHE_EXPIRATION_SECONDS_ENV_VAR, "60")
)


def _get_proxy_client_bigquery(
    credentials: Optional[Dict], **kwargs  # type: ignore
) -> BaseProxyClient:
    # import driver modules only when needed
    # in subsequent versions we might not want to bundle all dependencies in a single image
    from apollo.integrations.bigquery.bq_proxy_client import BqProxyClient

    return BqProxyClient(credentials=credentials)


def _get_proxy_client_databricks(
    credentials: Optional[Dict], **kwargs  # type: ignore
) -> BaseProxyClient:
    from apollo.integrations.databricks.databricks_sql_warehouse_proxy_client import (
        DatabricksSqlWarehouseProxyClient,
    )

    return DatabricksSqlWarehouseProxyClient(credentials=credentials)


def _get_proxy_client_http(credentials: Optional[Dict], **kwargs) -> BaseProxyClient:  # type: ignore
    from apollo.integrations.http.http_proxy_client import HttpProxyClient

    return HttpProxyClient(credentials=credentials)


def _get_proxy_client_storage(
    credentials: Optional[Dict], platform: str, **kwargs  # type: ignore
) -> BaseProxyClient:
    from apollo.integrations.storage.storage_proxy_client import StorageProxyClient

    return StorageProxyClient(credentials=credentials, platform=platform)


def _get_proxy_client_looker(
    credentials: Optional[Dict], platform: str, **kwargs  # type: ignore
) -> BaseProxyClient:
    from apollo.integrations.looker.looker_proxy_client import LookerProxyClient

    return LookerProxyClient(credentials=credentials, platform=platform)


def _get_proxy_client_git(
    credentials: Optional[Dict], platform: str, **kwargs  # type: ignore
) -> BaseProxyClient:
    from apollo.integrations.git.git_proxy_client import GitProxyClient

    return GitProxyClient(credentials=credentials, platform=platform)


def _get_proxy_client_redshift(
    credentials: Optional[Dict], platform: str, **kwargs  # type: ignore
) -> BaseProxyClient:
    from apollo.integrations.redshift.redshift_proxy_client import RedshiftProxyClient

    return RedshiftProxyClient(credentials=credentials, platform=platform)


<<<<<<< HEAD
def _get_proxy_client_snowflake(
    credentials: Optional[Dict], platform: str, **kwargs  # type: ignore
) -> BaseProxyClient:
    from apollo.integrations.snowflake.snowflake_proxy_client import (
        SnowflakeProxyClient,
    )

    return SnowflakeProxyClient(credentials=credentials, platform=platform)
=======
def _get_proxy_client_postgres(
    credentials: Optional[Dict], platform: str, **kwargs  # type: ignore
) -> BaseProxyClient:
    from apollo.integrations.db.postgres_proxy_client import PostgresProxyClient

    return PostgresProxyClient(credentials=credentials, platform=platform)
>>>>>>> d930dd22


@dataclass
class ProxyClientCacheEntry:
    created_time: datetime
    client: BaseProxyClient


_CLIENT_FACTORY_MAPPING = {
    "bigquery": _get_proxy_client_bigquery,
    "databricks": _get_proxy_client_databricks,
    "http": _get_proxy_client_http,
    "storage": _get_proxy_client_storage,
    "looker": _get_proxy_client_looker,
    "git": _get_proxy_client_git,
    "redshift": _get_proxy_client_redshift,
<<<<<<< HEAD
    "snowflake": _get_proxy_client_snowflake,
=======
    "postgres": _get_proxy_client_postgres,
>>>>>>> d930dd22
}


class ProxyClientFactory:
    """
    Factory class used to create the proxy clients for a given connection type.
    Clients are expected to extend :class:`BasedProxyClient` and have a constructor receiving a `credentials` object.
    """

    # cache clients in memory for this instance, clients are cached just for some time as configured by
    # _CACHE_EXPIRATION_SECONDS
    _clients_cache: Dict[str, ProxyClientCacheEntry] = {}

    @classmethod
    def get_proxy_client(
        cls,
        connection_type: str,
        credentials: Optional[Dict],
        skip_cache: bool,
        platform: str,
    ) -> BaseProxyClient:
        # skip_cache is a flag sent by the client, and can be used to force a new client to be created
        # it defaults to False
        if skip_cache:
            logger.info(f"Client cache for {connection_type} skipped")
            try:
                return cls._create_proxy_client(connection_type, credentials, platform)
            except Exception:
                logger.exception(f"Failed to create {connection_type} client")
                raise

        try:
            # create a cache key to search/store the client in cache, it uses the connection type and
            # a hash value derived from the credentials object
            key = cls._get_cache_key(connection_type, credentials)

            # get a non expired client
            client = cls._get_cached_client(key)
            if not client:
                client = cls._create_proxy_client(
                    connection_type, credentials, platform
                )
                logger.info(f"Caching {connection_type} client")
                cls._cache_client(key, client)
            return client
        except Exception:
            logger.exception("Failed to create or get client from cache")
            raise

    @classmethod
    def dispose_proxy_client(
        cls,
        connection_type: str,
        credentials: Optional[Dict],
        skip_cache: bool,
    ):
        if skip_cache:
            return
        key = cls._get_cache_key(connection_type, credentials)
        cls._dispose_cached_client(key)
        logger.info(f"Discarded {connection_type} client")

    @classmethod
    def _create_proxy_client(
        cls, connection_type: str, credentials: Optional[Dict], platform: str
    ) -> BaseProxyClient:
        factory_method = _CLIENT_FACTORY_MAPPING.get(connection_type)
        if factory_method:
            return factory_method(credentials, platform=platform)
        else:
            raise AgentError(
                f"Connection type not supported by this agent: {connection_type}"
            )

    @staticmethod
    def _get_cache_key(connection_type: str, credentials: Optional[Dict]) -> str:
        """
        Returns a cache key used to cache a client for the given connection type and credentials.
        The key is calculated by concatenating the connection type with a sha-256 hash derived from the credentials
        object.
        :param connection_type:
        :param credentials:
        :return:
        """
        if credentials:
            sha = hashlib.sha256()
            sha.update(bytes(json.dumps(credentials), "utf-8"))
            return f"{connection_type}_{sha.hexdigest()}"
        else:
            return connection_type

    @classmethod
    def _cache_client(cls, key: str, client: BaseProxyClient):
        cls._clients_cache[key] = ProxyClientCacheEntry(datetime.now(), client)

    @classmethod
    def _get_cached_client(cls, key: str) -> Optional[BaseProxyClient]:
        if _CACHE_EXPIRATION_SECONDS <= 0:  # cache disabled
            return None
        entry = cls._clients_cache.get(key)

        # check that entry has not expired
        if (
            not entry
            or (datetime.now() - entry.created_time).seconds > _CACHE_EXPIRATION_SECONDS
        ):
            return None
        return entry.client

    @classmethod
    def _dispose_cached_client(cls, key: str):
        cls._clients_cache.pop(key, None)<|MERGE_RESOLUTION|>--- conflicted
+++ resolved
@@ -78,7 +78,14 @@
     return RedshiftProxyClient(credentials=credentials, platform=platform)
 
 
-<<<<<<< HEAD
+def _get_proxy_client_postgres(
+    credentials: Optional[Dict], platform: str, **kwargs  # type: ignore
+) -> BaseProxyClient:
+    from apollo.integrations.db.postgres_proxy_client import PostgresProxyClient
+
+    return PostgresProxyClient(credentials=credentials, platform=platform)
+
+
 def _get_proxy_client_snowflake(
     credentials: Optional[Dict], platform: str, **kwargs  # type: ignore
 ) -> BaseProxyClient:
@@ -87,14 +94,6 @@
     )
 
     return SnowflakeProxyClient(credentials=credentials, platform=platform)
-=======
-def _get_proxy_client_postgres(
-    credentials: Optional[Dict], platform: str, **kwargs  # type: ignore
-) -> BaseProxyClient:
-    from apollo.integrations.db.postgres_proxy_client import PostgresProxyClient
-
-    return PostgresProxyClient(credentials=credentials, platform=platform)
->>>>>>> d930dd22
 
 
 @dataclass
@@ -111,11 +110,8 @@
     "looker": _get_proxy_client_looker,
     "git": _get_proxy_client_git,
     "redshift": _get_proxy_client_redshift,
-<<<<<<< HEAD
+    "postgres": _get_proxy_client_postgres,
     "snowflake": _get_proxy_client_snowflake,
-=======
-    "postgres": _get_proxy_client_postgres,
->>>>>>> d930dd22
 }
 
 
