--- conflicted
+++ resolved
@@ -10,20 +10,11 @@
 from apollo.integrations.base_proxy_client import BaseProxyClient
 
 logger = logging.getLogger(__name__)
-<<<<<<< HEAD
-=======
 
 
 # configure the amount of time connections are cached in memory
 # a value < 0 is used to disable caching
 _CACHE_EXPIRATION_SECONDS = int(os.getenv("MCD_CLIENT_CACHE_EXPIRATION_SECONDS", "60"))
-
->>>>>>> d893ac74
-
-
-# configure the amount of time connections are cached in memory
-# a value < 0 is used to disable caching
-_CACHE_EXPIRATION_SECONDS = int(os.getenv("CLIENT_CACHE_EXPIRATION_SECONDS", "60"))
 
 
 def _get_proxy_client_bigquery(
@@ -36,13 +27,9 @@
     return BqProxyClient(credentials=credentials)
 
 
-<<<<<<< HEAD
 def _get_proxy_client_databricks(
     credentials: Optional[Dict], **kwargs
 ) -> BaseProxyClient:
-=======
-def _get_proxy_client_databricks(credentials: Optional[Dict]) -> BaseProxyClient:
->>>>>>> d893ac74
     from apollo.integrations.databricks.databricks_sql_warehouse_proxy_client import (
         DatabricksSqlWarehouseProxyClient,
     )
@@ -50,17 +37,12 @@
     return DatabricksSqlWarehouseProxyClient(credentials=credentials)
 
 
-<<<<<<< HEAD
 def _get_proxy_client_http(credentials: Optional[Dict], **kwargs) -> BaseProxyClient:
-=======
-def _get_proxy_client_http(credentials: Optional[Dict]) -> BaseProxyClient:
->>>>>>> d893ac74
     from apollo.integrations.http.http_proxy_client import HttpProxyClient
 
     return HttpProxyClient(credentials=credentials)
 
 
-<<<<<<< HEAD
 def _get_proxy_client_storage(
     credentials: Optional[Dict], platform: str, **kwargs
 ) -> BaseProxyClient:
@@ -69,8 +51,6 @@
     return StorageProxyClient(credentials=credentials, platform=platform)
 
 
-=======
->>>>>>> d893ac74
 @dataclass
 class ProxyClientCacheEntry:
     created_time: datetime
@@ -81,10 +61,7 @@
     "bigquery": _get_proxy_client_bigquery,
     "databricks": _get_proxy_client_databricks,
     "http": _get_proxy_client_http,
-<<<<<<< HEAD
     "storage": _get_proxy_client_storage,
-=======
->>>>>>> d893ac74
 }
 
 
@@ -100,27 +77,16 @@
 
     @classmethod
     def get_proxy_client(
-<<<<<<< HEAD
         cls, connection_type: str, credentials: Dict, skip_cache: bool, platform: str
-=======
-        cls, connection_type: str, credentials: Dict, skip_cache: bool
->>>>>>> d893ac74
     ) -> BaseProxyClient:
         # skip_cache is a flag sent by the client, and can be used to force a new client to be created
         # it defaults to False
         if skip_cache:
-<<<<<<< HEAD
+            logger.info(f"Client cache for {connection_type} skipped")
             try:
                 return cls._create_proxy_client(connection_type, credentials, platform)
             except Exception:
-                logger.exception("Failed to create client")
-=======
-            logger.info(f"Client cache for {connection_type} skipped")
-            try:
-                return cls._create_proxy_client(connection_type, credentials)
-            except Exception:
                 logger.exception(f"Failed to create {connection_type} client")
->>>>>>> d893ac74
                 raise
 
         try:
@@ -131,13 +97,9 @@
             # get a non expired client
             client = cls._get_cached_client(key)
             if not client:
-<<<<<<< HEAD
                 client = cls._create_proxy_client(
                     connection_type, credentials, platform
                 )
-=======
-                client = cls._create_proxy_client(connection_type, credentials)
->>>>>>> d893ac74
                 logger.info(f"Caching {connection_type} client")
                 cls._cache_client(key, client)
             return client
@@ -147,11 +109,7 @@
 
     @classmethod
     def _create_proxy_client(
-<<<<<<< HEAD
         cls, connection_type: str, credentials: Dict, platform: str
-=======
-        cls, connection_type: str, credentials: Dict
->>>>>>> d893ac74
     ) -> BaseProxyClient:
         factory_method = _CLIENT_FACTORY_MAPPING.get(connection_type)
         if factory_method:
