import hashlib
import json
import logging
import os
from dataclasses import dataclass
from datetime import datetime
from typing import Optional, Dict

from apollo.agent.constants import (
    CONNECTION_TYPE_BIGQUERY,
    CONNECTION_TYPE_DATABRICKS,
    CONNECTION_TYPE_HTTP,
    CONNECTION_TYPE_S3,
    CONNECTION_TYPE_STORAGE,
    CONNECTION_TYPE_LOOKER,
    CONNECTION_TYPE_GIT,
    CONNECTION_TYPE_REDSHIFT,
    CONNECTION_TYPE_POSTGRES,
    CONNECTION_TYPE_SQL_SERVER,
    CONNECTION_TYPE_SNOWFLAKE,
    CONNECTION_TYPE_MYSQL,
    CONNECTION_TYPE_ORACLE,
    CONNECTION_TYPE_TERADATA,
    CONNECTION_TYPE_AZURE_DEDICATED_SQL_POOL,
    CONNECTION_TYPE_AZURE_SQL_DATABASE,
    CONNECTION_TYPE_TABLEAU,
    CONNECTION_TYPE_SAP_HANA,
    CONNECTION_TYPE_POWER_BI,
    CONNECTION_TYPE_GLUE,
    CONNECTION_TYPE_ATHENA,
    CONNECTION_TYPE_PRESTO,
    CONNECTION_TYPE_HIVE,
    CONNECTION_TYPE_MSK_CONNECT,
    CONNECTION_TYPE_MSK_KAFKA,
    CONNECTION_TYPE_MOTHERDUCK,
    CONNECTION_TYPE_DREMIO,
)
from apollo.agent.env_vars import CLIENT_CACHE_EXPIRATION_SECONDS_ENV_VAR
from apollo.agent.models import AgentError
from apollo.agent.serde import decode_dictionary
from apollo.integrations.base_proxy_client import BaseProxyClient

logger = logging.getLogger(__name__)


# configure the amount of time connections are cached in memory
# a value < 0 is used to disable caching
_CACHE_EXPIRATION_SECONDS = int(
    os.getenv(CLIENT_CACHE_EXPIRATION_SECONDS_ENV_VAR, "60")
)


def _get_proxy_client_bigquery(
    credentials: Optional[Dict], **kwargs  # type: ignore
) -> BaseProxyClient:
    # import driver modules only when needed
    # in subsequent versions we might not want to bundle all dependencies in a single image
    from apollo.integrations.bigquery.bq_proxy_client import BqProxyClient

    return BqProxyClient(credentials=credentials)


def _get_proxy_client_databricks(
    credentials: Optional[Dict], **kwargs  # type: ignore
) -> BaseProxyClient:
    from apollo.integrations.databricks.databricks_sql_warehouse_proxy_client import (
        DatabricksSqlWarehouseProxyClient,
    )

    return DatabricksSqlWarehouseProxyClient(credentials=credentials)


def _get_proxy_client_http(credentials: Optional[Dict], **kwargs) -> BaseProxyClient:  # type: ignore
    from apollo.integrations.http.http_proxy_client import HttpProxyClient

    return HttpProxyClient(credentials=credentials)


def _get_proxy_client_s3(
    credentials: Optional[Dict], platform: str, **kwargs  # type: ignore
) -> BaseProxyClient:
    from apollo.integrations.aws.s3_proxy_client import (
        S3ProxyClient,
    )

    return S3ProxyClient(credentials=credentials, platform=platform)


def _get_proxy_client_storage(
    credentials: Optional[Dict], platform: str, **kwargs  # type: ignore
) -> BaseProxyClient:
    from apollo.integrations.storage.storage_proxy_client import StorageProxyClient

    return StorageProxyClient(credentials=credentials, platform=platform)


def _get_proxy_client_looker(
    credentials: Optional[Dict], platform: str, **kwargs  # type: ignore
) -> BaseProxyClient:
    from apollo.integrations.looker.looker_proxy_client import LookerProxyClient

    return LookerProxyClient(credentials=credentials, platform=platform)


def _get_proxy_client_git(
    credentials: Optional[Dict], platform: str, **kwargs  # type: ignore
) -> BaseProxyClient:
    from apollo.integrations.git.git_proxy_client import GitProxyClient

    return GitProxyClient(credentials=credentials, platform=platform)


def _get_proxy_client_redshift(
    credentials: Optional[Dict], platform: str, **kwargs  # type: ignore
) -> BaseProxyClient:
    from apollo.integrations.redshift.redshift_proxy_client import RedshiftProxyClient

    return RedshiftProxyClient(credentials=credentials, platform=platform)


def _get_proxy_client_postgres(
    credentials: Optional[Dict], platform: str, **kwargs  # type: ignore
) -> BaseProxyClient:
    from apollo.integrations.db.postgres_proxy_client import PostgresProxyClient

    return PostgresProxyClient(credentials=credentials, platform=platform)


def _get_proxy_client_sql_server(
    credentials: Optional[Dict], platform: str, **kwargs  # type: ignore
) -> BaseProxyClient:
    from apollo.integrations.db.sql_server_proxy_client import SqlServerProxyClient

    return SqlServerProxyClient(credentials=credentials, platform=platform)


def _get_proxy_client_snowflake(
    credentials: Optional[Dict], platform: str, **kwargs  # type: ignore
) -> BaseProxyClient:
    from apollo.integrations.snowflake.snowflake_proxy_client import (
        SnowflakeProxyClient,
    )

    return SnowflakeProxyClient(credentials=credentials, platform=platform)


def _get_proxy_client_mysql(
    credentials: Optional[Dict], platform: str, **kwargs  # type: ignore
) -> BaseProxyClient:
    from apollo.integrations.db.mysql_proxy_client import MysqlProxyClient

    return MysqlProxyClient(credentials=credentials, platform=platform)


def _get_proxy_client_oracle(
    credentials: Optional[Dict], platform: str, **kwargs  # type: ignore
) -> BaseProxyClient:
    from apollo.integrations.db.oracle_proxy_client import OracleProxyClient

    return OracleProxyClient(credentials=credentials, platform=platform)


def _get_proxy_client_teradata(
    credentials: Optional[Dict], platform: str, **kwargs  # type: ignore
) -> BaseProxyClient:
    from apollo.integrations.db.teradata_proxy_client import TeradataProxyClient

    return TeradataProxyClient(credentials=credentials, platform=platform)


def _get_proxy_client_azure_database(
    credentials: Optional[Dict], platform: str, **kwargs  # type: ignore
) -> BaseProxyClient:
    from apollo.integrations.db.azure_database_proxy_client import (
        AzureDatabaseProxyClient,
    )

    return AzureDatabaseProxyClient(credentials=credentials, platform=platform)


def _get_proxy_client_sap_hana(
    credentials: Optional[Dict], platform: str, **kwargs  # type: ignore
) -> BaseProxyClient:
    from apollo.integrations.db.sap_hana_proxy_client import (
        SAPHanaProxyClient,
    )

    return SAPHanaProxyClient(credentials=credentials, platform=platform)


def _get_proxy_client_motherduck(
    credentials: Optional[Dict], platform: str, **kwargs  # type: ignore
) -> BaseProxyClient:
    from apollo.integrations.db.motherduck_proxy_client import (
        MotherDuckProxyClient,
    )

    return MotherDuckProxyClient(credentials=credentials, platform=platform)


def _get_proxy_client_tableau(
    credentials: Optional[Dict], platform: str, **kwargs  # type: ignore
) -> BaseProxyClient:
    from apollo.integrations.tableau.tableau_proxy_client import (
        TableauProxyClient,
    )

    return TableauProxyClient(credentials=credentials, platform=platform)


def _get_proxy_client_power_bi(
    credentials: Optional[Dict], platform: str, **kwargs  # type: ignore
) -> BaseProxyClient:
    from apollo.integrations.powerbi.powerbi_proxy_client import (
        PowerBiProxyClient,
    )

    return PowerBiProxyClient(credentials=credentials, platform=platform)


def _get_proxy_client_glue(
    credentials: Optional[Dict], platform: str, **kwargs  # type: ignore
) -> BaseProxyClient:
    from apollo.integrations.aws.glue_proxy_client import (
        GlueProxyClient,
    )

    return GlueProxyClient(credentials=credentials, platform=platform)


def _get_proxy_client_athena(
    credentials: Optional[Dict], platform: str, **kwargs  # type: ignore
) -> BaseProxyClient:
    from apollo.integrations.aws.athena_proxy_client import (
        AthenaProxyClient,
    )

    return AthenaProxyClient(credentials=credentials, platform=platform)


def _get_proxy_client_presto(
    credentials: Optional[Dict], platform: str, **kwargs  # type: ignore
) -> BaseProxyClient:
    from apollo.integrations.db.presto_proxy_client import (
        PrestoProxyClient,
    )

    return PrestoProxyClient(credentials=credentials, platform=platform)


def _get_proxy_client_hive(
    credentials: Optional[Dict], platform: str, **kwargs  # type: ignore
) -> BaseProxyClient:
    from apollo.integrations.db.hive_proxy_client import (
        HiveProxyClient,
    )

    return HiveProxyClient(credentials=credentials, platform=platform)


def _get_proxy_client_msk_connect(
    credentials: Optional[Dict], platform: str, **kwargs  # type: ignore
) -> BaseProxyClient:
    from apollo.integrations.aws.msk_proxy_client import MskConnectProxyClient

    return MskConnectProxyClient(credentials=credentials, platform=platform)


def _get_proxy_client_msk_kafka(
    credentials: Optional[Dict], platform: str, **kwargs  # type: ignore
) -> BaseProxyClient:
    from apollo.integrations.aws.msk_proxy_client import MskKafkaProxyClient

    return MskKafkaProxyClient(credentials=credentials, platform=platform)


def _get_proxy_client_dremio(
    credentials: Optional[Dict], platform: str, **kwargs  # type: ignore
) -> BaseProxyClient:
    from apollo.integrations.db.dremio_proxy_client import (
        DremioProxyClient,
    )

    return DremioProxyClient(credentials=credentials, platform=platform)


<<<<<<< HEAD
def _get_proxy_client_load_test(
    credentials: Optional[Dict], platform: str, **kwargs  # type: ignore
) -> BaseProxyClient:
    from apollo.integrations.test.load_test_client import (
        LoadTestProxyClient,
    )

    return LoadTestProxyClient(credentials=credentials, platform=platform)


=======
>>>>>>> cb1d3207
def _get_proxy_client_salesforce_crm(
    credentials: Optional[Dict], platform: str, **kwargs  # type: ignore
) -> BaseProxyClient:
    from apollo.integrations.db.salesforce_crm_proxy_client import (
        SalesforceCRMProxyClient,
    )

    return SalesforceCRMProxyClient(credentials=credentials, platform=platform)


@dataclass
class ProxyClientCacheEntry:
    created_time: datetime
    client: BaseProxyClient


_CLIENT_FACTORY_MAPPING = {
    "bigquery": _get_proxy_client_bigquery,
    "databricks": _get_proxy_client_databricks,
    "http": _get_proxy_client_http,
    "s3": _get_proxy_client_s3,
    "storage": _get_proxy_client_storage,
    "looker": _get_proxy_client_looker,
    "git": _get_proxy_client_git,
    "redshift": _get_proxy_client_redshift,
    "postgres": _get_proxy_client_postgres,
    "sql-server": _get_proxy_client_sql_server,
    "snowflake": _get_proxy_client_snowflake,
    "mysql": _get_proxy_client_mysql,
    "oracle": _get_proxy_client_oracle,
    "teradata": _get_proxy_client_teradata,
    "azure-dedicated-sql-pool": _get_proxy_client_azure_database,
    "azure-sql-database": _get_proxy_client_azure_database,
    "tableau": _get_proxy_client_tableau,
    "sap-hana": _get_proxy_client_sap_hana,
    "motherduck": _get_proxy_client_motherduck,
    "power-bi": _get_proxy_client_power_bi,
    "glue": _get_proxy_client_glue,
    "athena": _get_proxy_client_athena,
    "presto": _get_proxy_client_presto,
    "hive": _get_proxy_client_hive,
    "msk-connect": _get_proxy_client_msk_connect,
    "msk-kafka": _get_proxy_client_msk_kafka,
    "dremio": _get_proxy_client_dremio,
<<<<<<< HEAD
    "salesforce_crm": _get_proxy_client_salesforce_crm,
    "load_test": _get_proxy_client_load_test,
=======
    "salesforce-crm": _get_proxy_client_salesforce_crm,
>>>>>>> cb1d3207
}


class ProxyClientFactory:
    """
    Factory class used to create the proxy clients for a given connection type.
    Clients are expected to extend :class:`BasedProxyClient` and have a constructor receiving a `credentials` object.
    """

    # cache clients in memory for this instance, clients are cached just for some time as configured by
    # _CACHE_EXPIRATION_SECONDS
    _clients_cache: Dict[str, ProxyClientCacheEntry] = {}

    @classmethod
    def get_proxy_client(
        cls,
        connection_type: str,
        credentials: Optional[Dict],
        skip_cache: bool,
        platform: str,
    ) -> BaseProxyClient:
        # skip_cache is a flag sent by the client, and can be used to force a new client to be created
        # it defaults to False
        if skip_cache:
            logger.info(f"Client cache for {connection_type} skipped")
            try:
                return cls._create_proxy_client(connection_type, credentials, platform)
            except Exception:
                logger.exception(f"Failed to create {connection_type} client")
                raise

        try:
            # create a cache key to search/store the client in cache, it uses the connection type and
            # a hash value derived from the credentials object
            key = cls._get_cache_key(connection_type, credentials)

            # get a non expired client
            client = cls._get_cached_client(key)
            if not client:
                client = cls._create_proxy_client(
                    connection_type, credentials, platform
                )
                logger.info(f"Caching {connection_type} client")
                cls._cache_client(key, client)
            return client
        except Exception:
            logger.exception("Failed to create or get client from cache")
            raise

    @classmethod
    def dispose_proxy_client(
        cls,
        connection_type: str,
        credentials: Optional[Dict],
        skip_cache: bool,
    ):
        if skip_cache:
            return
        key = cls._get_cache_key(connection_type, credentials)
        cls._dispose_cached_client(key)
        logger.info(f"Discarded {connection_type} client")

    @classmethod
    def _create_proxy_client(
        cls, connection_type: str, credentials: Optional[Dict], platform: str
    ) -> BaseProxyClient:
        factory_method = _CLIENT_FACTORY_MAPPING.get(connection_type)
        if factory_method:
            if credentials:
                credentials = decode_dictionary(credentials)
            return factory_method(credentials, platform=platform)
        else:
            raise AgentError(
                f"Connection type not supported by this agent: {connection_type}"
            )

    @staticmethod
    def _get_cache_key(connection_type: str, credentials: Optional[Dict]) -> str:
        """
        Returns a cache key used to cache a client for the given connection type and credentials.
        The key is calculated by concatenating the connection type with a sha-256 hash derived from the credentials
        object.
        :param connection_type:
        :param credentials:
        :return:
        """
        if credentials:
            sha = hashlib.sha256()
            sha.update(bytes(json.dumps(credentials), "utf-8"))
            return f"{connection_type}_{sha.hexdigest()}"
        else:
            return connection_type

    @classmethod
    def _cache_client(cls, key: str, client: BaseProxyClient):
        cls._clients_cache[key] = ProxyClientCacheEntry(datetime.now(), client)

    @classmethod
    def _get_cached_client(cls, key: str) -> Optional[BaseProxyClient]:
        if _CACHE_EXPIRATION_SECONDS <= 0:  # cache disabled
            return None
        entry = cls._clients_cache.get(key)

        # check that entry has not expired
        if (
            not entry
            or (datetime.now() - entry.created_time).seconds > _CACHE_EXPIRATION_SECONDS
        ):
            # dispose client and connection, so we don't have two connections open at the same time
            if entry:
                cls._dispose_cached_client(key)
            return None
        return entry.client

    @classmethod
    def _dispose_cached_client(cls, key: str):
        entry = cls._clients_cache.pop(key, None)
        if entry:
            logger.info("Closing cached client")
            entry.client.close()<|MERGE_RESOLUTION|>--- conflicted
+++ resolved
@@ -284,7 +284,16 @@
     return DremioProxyClient(credentials=credentials, platform=platform)
 
 
-<<<<<<< HEAD
+def _get_proxy_client_salesforce_crm(
+    credentials: Optional[Dict], platform: str, **kwargs  # type: ignore
+) -> BaseProxyClient:
+    from apollo.integrations.db.salesforce_crm_proxy_client import (
+        SalesforceCRMProxyClient,
+    )
+
+    return SalesforceCRMProxyClient(credentials=credentials, platform=platform)
+
+
 def _get_proxy_client_load_test(
     credentials: Optional[Dict], platform: str, **kwargs  # type: ignore
 ) -> BaseProxyClient:
@@ -293,18 +302,6 @@
     )
 
     return LoadTestProxyClient(credentials=credentials, platform=platform)
-
-
-=======
->>>>>>> cb1d3207
-def _get_proxy_client_salesforce_crm(
-    credentials: Optional[Dict], platform: str, **kwargs  # type: ignore
-) -> BaseProxyClient:
-    from apollo.integrations.db.salesforce_crm_proxy_client import (
-        SalesforceCRMProxyClient,
-    )
-
-    return SalesforceCRMProxyClient(credentials=credentials, platform=platform)
 
 
 @dataclass
@@ -341,12 +338,8 @@
     "msk-connect": _get_proxy_client_msk_connect,
     "msk-kafka": _get_proxy_client_msk_kafka,
     "dremio": _get_proxy_client_dremio,
-<<<<<<< HEAD
-    "salesforce_crm": _get_proxy_client_salesforce_crm,
+    "salesforce-crm": _get_proxy_client_salesforce_crm,
     "load_test": _get_proxy_client_load_test,
-=======
-    "salesforce-crm": _get_proxy_client_salesforce_crm,
->>>>>>> cb1d3207
 }
 
 
