import hashlib
import json
import logging
import os
from dataclasses import dataclass
from datetime import datetime
from typing import Optional, Dict

from apollo.agent.models import AgentError
from apollo.integrations.base_proxy_client import BaseProxyClient

logger = logging.getLogger(__name__)


# configure the amount of time connections are cached in memory
# a value < 0 is used to disable caching
_CACHE_EXPIRATION_SECONDS = int(os.getenv("MCD_CLIENT_CACHE_EXPIRATION_SECONDS", "60"))


def _get_proxy_client_bigquery(
    credentials: Optional[Dict], **kwargs
) -> BaseProxyClient:
    # import driver modules only when needed
    # in subsequent versions we might not want to bundle all dependencies in a single image
    from apollo.integrations.bigquery.bq_proxy_client import BqProxyClient

    return BqProxyClient(credentials=credentials)


def _get_proxy_client_databricks(
    credentials: Optional[Dict], **kwargs
) -> BaseProxyClient:
    from apollo.integrations.databricks.databricks_sql_warehouse_proxy_client import (
        DatabricksSqlWarehouseProxyClient,
    )

    return DatabricksSqlWarehouseProxyClient(credentials=credentials)


def _get_proxy_client_http(credentials: Optional[Dict], **kwargs) -> BaseProxyClient:
    from apollo.integrations.http.http_proxy_client import HttpProxyClient

    return HttpProxyClient(credentials=credentials)


def _get_proxy_client_storage(
    credentials: Optional[Dict], platform: str, **kwargs
) -> BaseProxyClient:
    from apollo.integrations.storage.storage_proxy_client import StorageProxyClient

    return StorageProxyClient(credentials=credentials, platform=platform)


@dataclass
class ProxyClientCacheEntry:
    created_time: datetime
    client: BaseProxyClient


_CLIENT_FACTORY_MAPPING = {
    "bigquery": _get_proxy_client_bigquery,
    "databricks": _get_proxy_client_databricks,
    "http": _get_proxy_client_http,
    "storage": _get_proxy_client_storage,
}


class ProxyClientFactory:
    """
    Factory class used to create the proxy clients for a given connection type.
    Clients are expected to extend :class:`BasedProxyClient` and have a constructor receiving a `credentials` object.
    """

    # cache clients in memory for this instance, clients are cached just for some time as configured by
    # _CACHE_EXPIRATION_SECONDS
    _clients_cache: Dict[str, ProxyClientCacheEntry] = {}

    @classmethod
    def get_proxy_client(
<<<<<<< HEAD
        cls, connection_type: str, credentials: Optional[Dict], skip_cache: bool
=======
        cls, connection_type: str, credentials: Dict, skip_cache: bool, platform: str
>>>>>>> dca110c9
    ) -> BaseProxyClient:
        # skip_cache is a flag sent by the client, and can be used to force a new client to be created
        # it defaults to False
        if skip_cache:
            logger.info(f"Client cache for {connection_type} skipped")
            try:
                return cls._create_proxy_client(connection_type, credentials, platform)
            except Exception:
                logger.exception(f"Failed to create {connection_type} client")
                raise

        try:
            # create a cache key to search/store the client in cache, it uses the connection type and
            # a hash value derived from the credentials object
            key = cls._get_cache_key(connection_type, credentials)

            # get a non expired client
            client = cls._get_cached_client(key)
            if not client:
                client = cls._create_proxy_client(
                    connection_type, credentials, platform
                )
                logger.info(f"Caching {connection_type} client")
                cls._cache_client(key, client)
            return client
        except Exception:
            logger.exception("Failed to create or get client from cache")
            raise

    @classmethod
    def _create_proxy_client(
<<<<<<< HEAD
        cls, connection_type: str, credentials: Optional[Dict]
=======
        cls, connection_type: str, credentials: Dict, platform: str
>>>>>>> dca110c9
    ) -> BaseProxyClient:
        factory_method = _CLIENT_FACTORY_MAPPING.get(connection_type)
        if factory_method:
            return factory_method(credentials, platform=platform)
        else:
            raise AgentError(
                f"Connection type not supported by this agent: {connection_type}"
            )

    @staticmethod
    def _get_cache_key(connection_type: str, credentials: Optional[Dict]) -> str:
        """
        Returns a cache key used to cache a client for the given connection type and credentials.
        The key is calculated by concatenating the connection type with a sha-256 hash derived from the credentials
        object.
        :param connection_type:
        :param credentials:
        :return:
        """
        if credentials:
            sha = hashlib.sha256()
            sha.update(bytes(json.dumps(credentials), "utf-8"))
            return f"{connection_type}_{sha.hexdigest()}"
        else:
            return connection_type

    @classmethod
    def _cache_client(cls, key: str, client: BaseProxyClient):
        cls._clients_cache[key] = ProxyClientCacheEntry(datetime.now(), client)

    @classmethod
    def _get_cached_client(cls, key: str) -> Optional[BaseProxyClient]:
        if _CACHE_EXPIRATION_SECONDS <= 0:  # cache disabled
            return None
        entry = cls._clients_cache.get(key)

        # check that entry has not expired
        if (
            not entry
            or (datetime.now() - entry.created_time).seconds > _CACHE_EXPIRATION_SECONDS
        ):
            return None
        return entry.client<|MERGE_RESOLUTION|>--- conflicted
+++ resolved
@@ -77,11 +77,7 @@
 
     @classmethod
     def get_proxy_client(
-<<<<<<< HEAD
-        cls, connection_type: str, credentials: Optional[Dict], skip_cache: bool
-=======
         cls, connection_type: str, credentials: Dict, skip_cache: bool, platform: str
->>>>>>> dca110c9
     ) -> BaseProxyClient:
         # skip_cache is a flag sent by the client, and can be used to force a new client to be created
         # it defaults to False
@@ -113,11 +109,7 @@
 
     @classmethod
     def _create_proxy_client(
-<<<<<<< HEAD
-        cls, connection_type: str, credentials: Optional[Dict]
-=======
         cls, connection_type: str, credentials: Dict, platform: str
->>>>>>> dca110c9
     ) -> BaseProxyClient:
         factory_method = _CLIENT_FACTORY_MAPPING.get(connection_type)
         if factory_method:
