import hashlib
import json
import logging
import os
from dataclasses import dataclass
from datetime import datetime
from typing import Optional, Dict

from apollo.agent.models import AgentError
from apollo.integrations.base_proxy_client import BaseProxyClient

logger = logging.getLogger(__name__)


# configure the amount of time connections are cached in memory
# a value < 0 is used to disable caching
_CACHE_EXPIRATION_SECONDS = int(os.getenv("MCD_CLIENT_CACHE_EXPIRATION_SECONDS", "60"))


def _get_proxy_client_bigquery(
<<<<<<< HEAD
    credentials: Optional[Dict], **kwargs
=======
    credentials: Optional[Dict], **kwargs  # type: ignore
>>>>>>> 26ee872e
) -> BaseProxyClient:
    # import driver modules only when needed
    # in subsequent versions we might not want to bundle all dependencies in a single image
    from apollo.integrations.bigquery.bq_proxy_client import BqProxyClient

    return BqProxyClient(credentials=credentials)


def _get_proxy_client_databricks(
<<<<<<< HEAD
    credentials: Optional[Dict], **kwargs
=======
    credentials: Optional[Dict], **kwargs  # type: ignore
>>>>>>> 26ee872e
) -> BaseProxyClient:
    from apollo.integrations.databricks.databricks_sql_warehouse_proxy_client import (
        DatabricksSqlWarehouseProxyClient,
    )

    return DatabricksSqlWarehouseProxyClient(credentials=credentials)


<<<<<<< HEAD
def _get_proxy_client_http(credentials: Optional[Dict], **kwargs) -> BaseProxyClient:
=======
def _get_proxy_client_http(credentials: Optional[Dict], **kwargs) -> BaseProxyClient:  # type: ignore
>>>>>>> 26ee872e
    from apollo.integrations.http.http_proxy_client import HttpProxyClient

    return HttpProxyClient(credentials=credentials)


def _get_proxy_client_storage(
<<<<<<< HEAD
    credentials: Optional[Dict], platform: str, **kwargs
=======
    credentials: Optional[Dict], platform: str, **kwargs  # type: ignore
>>>>>>> 26ee872e
) -> BaseProxyClient:
    from apollo.integrations.storage.storage_proxy_client import StorageProxyClient

    return StorageProxyClient(credentials=credentials, platform=platform)


<<<<<<< HEAD
=======
def _get_proxy_client_looker(
    credentials: Optional[Dict], platform: str, **kwargs  # type: ignore
) -> BaseProxyClient:
    from apollo.integrations.looker.looker_proxy_client import LookerProxyClient

    return LookerProxyClient(credentials=credentials, platform=platform)


>>>>>>> 26ee872e
@dataclass
class ProxyClientCacheEntry:
    created_time: datetime
    client: BaseProxyClient


_CLIENT_FACTORY_MAPPING = {
    "bigquery": _get_proxy_client_bigquery,
    "databricks": _get_proxy_client_databricks,
    "http": _get_proxy_client_http,
    "storage": _get_proxy_client_storage,
<<<<<<< HEAD
=======
    "looker": _get_proxy_client_looker,
>>>>>>> 26ee872e
}


class ProxyClientFactory:
    """
    Factory class used to create the proxy clients for a given connection type.
    Clients are expected to extend :class:`BasedProxyClient` and have a constructor receiving a `credentials` object.
    """

    # cache clients in memory for this instance, clients are cached just for some time as configured by
    # _CACHE_EXPIRATION_SECONDS
    _clients_cache: Dict[str, ProxyClientCacheEntry] = {}

    @classmethod
    def get_proxy_client(
<<<<<<< HEAD
        cls, connection_type: str, credentials: Dict, skip_cache: bool, platform: str
=======
        cls,
        connection_type: str,
        credentials: Optional[Dict],
        skip_cache: bool,
        platform: str,
>>>>>>> 26ee872e
    ) -> BaseProxyClient:
        # skip_cache is a flag sent by the client, and can be used to force a new client to be created
        # it defaults to False
        if skip_cache:
            logger.info(f"Client cache for {connection_type} skipped")
            try:
                return cls._create_proxy_client(connection_type, credentials, platform)
            except Exception:
                logger.exception(f"Failed to create {connection_type} client")
                raise

        try:
            # create a cache key to search/store the client in cache, it uses the connection type and
            # a hash value derived from the credentials object
            key = cls._get_cache_key(connection_type, credentials)

            # get a non expired client
            client = cls._get_cached_client(key)
            if not client:
                client = cls._create_proxy_client(
                    connection_type, credentials, platform
                )
                logger.info(f"Caching {connection_type} client")
                cls._cache_client(key, client)
            return client
        except Exception:
            logger.exception("Failed to create or get client from cache")
            raise

    @classmethod
    def _create_proxy_client(
<<<<<<< HEAD
        cls, connection_type: str, credentials: Dict, platform: str
=======
        cls, connection_type: str, credentials: Optional[Dict], platform: str
>>>>>>> 26ee872e
    ) -> BaseProxyClient:
        factory_method = _CLIENT_FACTORY_MAPPING.get(connection_type)
        if factory_method:
            return factory_method(credentials, platform=platform)
        else:
            raise AgentError(
                f"Connection type not supported by this agent: {connection_type}"
            )

    @staticmethod
    def _get_cache_key(connection_type: str, credentials: Optional[Dict]) -> str:
        """
        Returns a cache key used to cache a client for the given connection type and credentials.
        The key is calculated by concatenating the connection type with a sha-256 hash derived from the credentials
        object.
        :param connection_type:
        :param credentials:
        :return:
        """
        if credentials:
            sha = hashlib.sha256()
            sha.update(bytes(json.dumps(credentials), "utf-8"))
            return f"{connection_type}_{sha.hexdigest()}"
        else:
            return connection_type

    @classmethod
    def _cache_client(cls, key: str, client: BaseProxyClient):
        cls._clients_cache[key] = ProxyClientCacheEntry(datetime.now(), client)

    @classmethod
    def _get_cached_client(cls, key: str) -> Optional[BaseProxyClient]:
        if _CACHE_EXPIRATION_SECONDS <= 0:  # cache disabled
            return None
        entry = cls._clients_cache.get(key)

        # check that entry has not expired
        if (
            not entry
            or (datetime.now() - entry.created_time).seconds > _CACHE_EXPIRATION_SECONDS
        ):
            return None
        return entry.client<|MERGE_RESOLUTION|>--- conflicted
+++ resolved
@@ -18,11 +18,7 @@
 
 
 def _get_proxy_client_bigquery(
-<<<<<<< HEAD
-    credentials: Optional[Dict], **kwargs
-=======
     credentials: Optional[Dict], **kwargs  # type: ignore
->>>>>>> 26ee872e
 ) -> BaseProxyClient:
     # import driver modules only when needed
     # in subsequent versions we might not want to bundle all dependencies in a single image
@@ -32,11 +28,7 @@
 
 
 def _get_proxy_client_databricks(
-<<<<<<< HEAD
-    credentials: Optional[Dict], **kwargs
-=======
     credentials: Optional[Dict], **kwargs  # type: ignore
->>>>>>> 26ee872e
 ) -> BaseProxyClient:
     from apollo.integrations.databricks.databricks_sql_warehouse_proxy_client import (
         DatabricksSqlWarehouseProxyClient,
@@ -45,30 +37,20 @@
     return DatabricksSqlWarehouseProxyClient(credentials=credentials)
 
 
-<<<<<<< HEAD
-def _get_proxy_client_http(credentials: Optional[Dict], **kwargs) -> BaseProxyClient:
-=======
 def _get_proxy_client_http(credentials: Optional[Dict], **kwargs) -> BaseProxyClient:  # type: ignore
->>>>>>> 26ee872e
     from apollo.integrations.http.http_proxy_client import HttpProxyClient
 
     return HttpProxyClient(credentials=credentials)
 
 
 def _get_proxy_client_storage(
-<<<<<<< HEAD
-    credentials: Optional[Dict], platform: str, **kwargs
-=======
     credentials: Optional[Dict], platform: str, **kwargs  # type: ignore
->>>>>>> 26ee872e
 ) -> BaseProxyClient:
     from apollo.integrations.storage.storage_proxy_client import StorageProxyClient
 
     return StorageProxyClient(credentials=credentials, platform=platform)
 
 
-<<<<<<< HEAD
-=======
 def _get_proxy_client_looker(
     credentials: Optional[Dict], platform: str, **kwargs  # type: ignore
 ) -> BaseProxyClient:
@@ -77,7 +59,6 @@
     return LookerProxyClient(credentials=credentials, platform=platform)
 
 
->>>>>>> 26ee872e
 @dataclass
 class ProxyClientCacheEntry:
     created_time: datetime
@@ -89,10 +70,7 @@
     "databricks": _get_proxy_client_databricks,
     "http": _get_proxy_client_http,
     "storage": _get_proxy_client_storage,
-<<<<<<< HEAD
-=======
     "looker": _get_proxy_client_looker,
->>>>>>> 26ee872e
 }
 
 
@@ -108,15 +86,11 @@
 
     @classmethod
     def get_proxy_client(
-<<<<<<< HEAD
-        cls, connection_type: str, credentials: Dict, skip_cache: bool, platform: str
-=======
         cls,
         connection_type: str,
         credentials: Optional[Dict],
         skip_cache: bool,
         platform: str,
->>>>>>> 26ee872e
     ) -> BaseProxyClient:
         # skip_cache is a flag sent by the client, and can be used to force a new client to be created
         # it defaults to False
@@ -148,11 +122,7 @@
 
     @classmethod
     def _create_proxy_client(
-<<<<<<< HEAD
-        cls, connection_type: str, credentials: Dict, platform: str
-=======
         cls, connection_type: str, credentials: Optional[Dict], platform: str
->>>>>>> 26ee872e
     ) -> BaseProxyClient:
         factory_method = _CLIENT_FACTORY_MAPPING.get(connection_type)
         if factory_method:
