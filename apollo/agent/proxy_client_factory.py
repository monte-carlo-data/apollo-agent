--- conflicted
+++ resolved
@@ -14,12 +14,6 @@
 _CACHE_EXPIRATION_SECONDS = int(os.getenv("CLIENT_CACHE_EXPIRATION_SECONDS", "60"))
 
 
-@dataclass
-class ProxyClientCacheEntry:
-    created_time: datetime
-    client: BaseProxyClient
-
-
 def _get_proxy_client_bigquery(credentials: Optional[Dict]) -> BaseProxyClient:
     # import driver modules only when needed
     # in subsequent versions we might not want to bundle all dependencies in a single image
@@ -34,27 +28,46 @@
     return GcsProxyClient(credentials=credentials)
 
 
+def _get_proxy_client_databricks(credentials: Optional[Dict]) -> BaseProxyClient:
+    from apollo.integrations.databricks.databricks_sql_warehouse_proxy_client import (
+        DatabricksSqlWarehouseProxyClient,
+    )
+
+    return DatabricksSqlWarehouseProxyClient(credentials=credentials)
+
+
+def _get_proxy_client_http(credentials: Optional[Dict]) -> BaseProxyClient:
+    from apollo.integrations.http.http_proxy_client import HttpProxyClient
+
+    return HttpProxyClient(credentials=credentials)
+
+
+@dataclass
+class ProxyClientCacheEntry:
+    created_time: datetime
+    client: BaseProxyClient
+
+
 _CLIENT_FACTORY_MAPPING = {
     "bigquery": _get_proxy_client_bigquery,
     "gcs": _get_proxy_client_gcs,
+    "databricks": _get_proxy_client_databricks,
+    "http": _get_proxy_client_http,
 }
 
 
 class ProxyClientFactory:
-<<<<<<< HEAD
-    _clients_cache: Dict[str, ProxyClientCacheEntry] = {}
-=======
     """
     Factory class used to create the proxy clients for a given connection type.
     Clients are expected to extend :class:`BasedProxyClient` and have a constructor receiving a `credentials` object.
     """
->>>>>>> 57b267d1
+
+    _clients_cache: Dict[str, ProxyClientCacheEntry] = {}
 
     @classmethod
     def get_proxy_client(
         cls, connection_type: str, credentials: Dict
     ) -> BaseProxyClient:
-<<<<<<< HEAD
         try:
             key = cls._get_cache_key(connection_type, credentials)
             client = cls._get_cached_client(key)
@@ -71,14 +84,9 @@
     def _create_proxy_client(
         cls, connection_type: str, credentials: Dict
     ) -> BaseProxyClient:
-        if connection_type == "bigquery":
-            return cls._get_proxy_client_bigquery(credentials)
-        elif connection_type == "gcs":
-            return cls._get_proxy_client_gcs(credentials)
-        elif connection_type == "databricks":
-            return cls._get_proxy_client_databricks(credentials)
-        elif connection_type == "http":
-            return cls._get_proxy_client_http(credentials)
+        factory_method = _CLIENT_FACTORY_MAPPING.get(connection_type)
+        if factory_method:
+            return factory_method(credentials)
         else:
             raise AgentError(
                 f"Connection type not supported by this agent: {connection_type}"
@@ -107,47 +115,4 @@
             or (datetime.now() - entry.created_time).seconds > _CACHE_EXPIRATION_SECONDS
         ):
             return None
-        return entry.client
-
-    @staticmethod
-    def _get_proxy_client_bigquery(credentials: Optional[Dict]) -> BaseProxyClient:
-        # import driver modules only when needed
-        # in subsequent versions we might not want to bundle all dependencies in a single image
-        from apollo.integrations.bigquery.bq_proxy_client import BqProxyClient
-
-        return BqProxyClient(credentials=credentials)
-
-    @staticmethod
-    def _get_proxy_client_gcs(credentials: Optional[Dict]) -> BaseProxyClient:
-        # import driver modules only when needed
-        # in subsequent versions we might not want to bundle all dependencies in a single image
-        from apollo.integrations.gcs.gcs_proxy_client import GcsProxyClient
-
-        return GcsProxyClient(credentials=credentials)
-
-    @staticmethod
-    def _get_proxy_client_databricks(credentials: Optional[Dict]) -> BaseProxyClient:
-        # import driver modules only when needed
-        # in subsequent versions we might not want to bundle all dependencies in a single image
-        from apollo.integrations.databricks.databricks_sql_warehouse_proxy_client import (
-            DatabricksSqlWarehouseProxyClient,
-        )
-
-        return DatabricksSqlWarehouseProxyClient(credentials=credentials)
-
-    @staticmethod
-    def _get_proxy_client_http(credentials: Optional[Dict]) -> BaseProxyClient:
-        # import driver modules only when needed
-        # in subsequent versions we might not want to bundle all dependencies in a single image
-        from apollo.integrations.http.http_proxy_client import HttpProxyClient
-
-        return HttpProxyClient(credentials=credentials)
-=======
-        factory_method = _CLIENT_FACTORY_MAPPING.get(connection_type)
-        if factory_method:
-            return factory_method(credentials)
-        else:
-            raise AgentError(
-                f"Connection type not supported by this agent: {connection_type}"
-            )
->>>>>>> 57b267d1
+        return entry.client