--- conflicted
+++ resolved
@@ -86,7 +86,6 @@
     return PostgresProxyClient(credentials=credentials, platform=platform)
 
 
-<<<<<<< HEAD
 def _get_proxy_client_snowflake(
     credentials: Optional[Dict], platform: str, **kwargs  # type: ignore
 ) -> BaseProxyClient:
@@ -95,14 +94,14 @@
     )
 
     return SnowflakeProxyClient(credentials=credentials, platform=platform)
-=======
+
+
 def _get_proxy_client_sql_server(
     credentials: Optional[Dict], platform: str, **kwargs  # type: ignore
 ) -> BaseProxyClient:
     from apollo.integrations.db.sql_server_proxy_client import SqlServerProxyClient
 
     return SqlServerProxyClient(credentials=credentials, platform=platform)
->>>>>>> d3c70ec3
 
 
 @dataclass
@@ -120,11 +119,8 @@
     "git": _get_proxy_client_git,
     "redshift": _get_proxy_client_redshift,
     "postgres": _get_proxy_client_postgres,
-<<<<<<< HEAD
     "snowflake": _get_proxy_client_snowflake,
-=======
     "sql-server": _get_proxy_client_sql_server,
->>>>>>> d3c70ec3
 }
 
 
