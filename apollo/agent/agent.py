import gzip
import logging
import os
import sys
import time
from contextlib import contextmanager
from datetime import datetime
from typing import Any, Callable, Dict, Optional

from apollo.agent.env_vars import (
    HEALTH_ENV_VARS,
    IS_REMOTE_UPGRADABLE_ENV_VAR,
    PRE_SIGNED_URL_RESPONSE_EXPIRATION_SECONDS_DEFAULT_VALUE,
    PRE_SIGNED_URL_RESPONSE_EXPIRATION_SECONDS_ENV_VAR,
)
from apollo.agent.evaluation_utils import AgentEvaluationUtils
from apollo.agent.platform import AgentPlatformProvider
from apollo.agent.log_context import AgentLogContext
from apollo.agent.logging_utils import LoggingUtils
from apollo.agent.constants import (
    CONTEXT_VAR_UTILS,
    CONTEXT_VAR_CLIENT,
    PLATFORM_GENERIC,
    LOG_ATTRIBUTE_TRACE_ID,
    LOG_ATTRIBUTE_OPERATION_NAME,
)
from apollo.agent.operation_utils import OperationUtils
from apollo.agent.models import (
    AgentCommands,
    AgentHealthInformation,
    AgentConfigurationError,
    AgentOperation,
    AgentScript,
)
from apollo.agent.proxy_client_factory import ProxyClientFactory
from apollo.agent.settings import VERSION, BUILD_NUMBER
from apollo.agent.updater import AgentUpdater
from apollo.agent.utils import AgentUtils
from apollo.integrations.base_proxy_client import BaseProxyClient
from apollo.integrations.storage.storage_proxy_client import StorageProxyClient
from apollo.interfaces.agent_response import AgentResponse
from apollo.interfaces.cloudrun.metadata_service import PLATFORM_INFO_KEY_IMAGE
from apollo.validators.validate_network import ValidateNetwork

logger = logging.getLogger(__name__)

PRE_SIGNED_URL_EXPIRATION_SECONDS = 60 * 60 * 1  # 1 hour


class Agent:
    def __init__(self, logging_utils: LoggingUtils):
        self._logging_utils = logging_utils
        self._platform_provider: Optional[AgentPlatformProvider] = None
        self._log_context: Optional[AgentLogContext] = None

    @property
    def platform(self) -> str:
        """
        The name of the platform running this agent, for example: Generic, AWS, GCP, etc.
        """
        return (
            self._platform_provider.platform
            if self._platform_provider
            else PLATFORM_GENERIC
        )

    @property
    def platform_info(self) -> Optional[Dict]:
        """
        Dictionary containing platform specific information, it could be container information like versions or
        some other settings relevant to the container.
        """
        return (
            self._platform_provider.platform_info if self._platform_provider else None
        )

    @property
    def updater(self) -> Optional[AgentUpdater]:
        return self._platform_provider.updater if self._platform_provider else None

    @property
    def platform_provider(self) -> Optional[AgentPlatformProvider]:
        return self._platform_provider

    @platform_provider.setter
    def platform_provider(self, value: Optional[AgentPlatformProvider]):
        self._platform_provider = value

    @property
    def log_context(self) -> Optional[AgentLogContext]:
        return self._log_context

    @log_context.setter
    def log_context(self, log_context: Optional[AgentLogContext]):
        self._log_context = log_context

    def health_information(
        self, trace_id: Optional[str], full: bool = False
    ) -> AgentHealthInformation:
        """
        Returns platform and environment information about the agent:
        - version
        - build
        - platform
        - env (some relevant env information like `sys.version` or vars like PYTHON_VERSION and MCD_*)
        - specific platform information set using `platform_info` setter
        - the received value for `trace_id` if any
        :param trace_id: The optional trace id to include back in the response.
        :param full: If true extra information like outbound IP address will be included, defaults to false.
        :return: an `AgentHealthInformation` object that can be converted to JSON.
        """
        with self._inject_log_context("health_information", trace_id):
            logger.info(
                "Health information request received",
                extra=self._logging_utils.build_extra(
                    trace_id=trace_id,
                    operation_name="health_information",
                ),
            )
            platform_info = {**(self.platform_info or {})}
            if self.updater:
                platform_info[
                    PLATFORM_INFO_KEY_IMAGE
                ] = self.updater.get_current_image()

        return AgentHealthInformation(
            version=VERSION,
            build=BUILD_NUMBER,
            platform=self.platform,
            env=self._env_dictionary(),
            platform_info=platform_info,
            trace_id=trace_id,
            extra=self._extra_health_information() if full else None,
        )

    @staticmethod
    def _extra_health_information():
        return {
            "capabilities": AgentUtils.get_capabilities(),
            "outbound_ip_address": AgentUtils.get_outbound_ip_address(),
        }

    def validate_tcp_open_connection(
        self,
        host: Optional[str],
        port_str: Optional[str],
        timeout_str: Optional[str],
        trace_id: Optional[str] = None,
    ):
        """
        Tests if a destination is reachable and accepts requests. Opens a TCP Socket to the specified host and port.
        :param host: Host to check, will raise `BadRequestError` if None.
        :param port_str: Port to check as a string containing the numeric port value, will raise `BadRequestError`
            if None or non-numeric.
        :param timeout_str: Timeout in seconds as a string containing the numeric value, will raise `BadRequestError`
            if non-numeric. Defaults to 5 seconds.
        :param trace_id: Optional trace ID received from the client that will be included in the response, if present.
        """
        with self._inject_log_context("test_network_open", trace_id):
            logger.info(
                "Validate TCP Open request received",
                extra=self._logging_utils.build_extra(
                    trace_id=trace_id,
                    operation_name="test_network_open",
                    extra=dict(
                        host=host,
                        port=port_str,
                        timeout=timeout_str,
                    ),
                ),
            )
            return ValidateNetwork.validate_tcp_open_connection(
                host, port_str, timeout_str, trace_id
            )

    def validate_telnet_connection(
        self,
        host: Optional[str],
        port_str: Optional[str],
        timeout_str: Optional[str],
        trace_id: Optional[str] = None,
    ) -> AgentResponse:
        """
        Checks if telnet connection is usable.
        :param host: Host to check, will raise `BadRequestError` if None.
        :param port_str: Port to check as a string containing the numeric port value, will raise `BadRequestError`
            if None or non-numeric.
        :param timeout_str: Timeout in seconds as a string containing the numeric value, will raise `BadRequestError`
            if non-numeric. Defaults to 5 seconds.
        :param trace_id: Optional trace ID received from the client that will be included in the response, if present.
        """
        with self._inject_log_context("test_network_telnet", trace_id):
            logger.info(
                "Validate Telnet connection request received",
                extra=self._logging_utils.build_extra(
                    trace_id=trace_id,
                    operation_name="test_network_telnet",
                    extra=dict(
                        host=host,
                        port=port_str,
                        timeout=timeout_str,
                    ),
                ),
            )
            return ValidateNetwork.validate_telnet_connection(
                host, port_str, timeout_str, trace_id
            )

    def get_outbound_ip_address(
        self,
        trace_id: Optional[str] = None,
    ) -> AgentResponse:
        """
        Returns the public IP address used by the agent for outbound connections.
        :param trace_id: Optional trace ID received from the client that will be included in the response, if present.
        """
        with self._inject_log_context("get_outbound_ip_address", trace_id):
            logger.info(
                "Get Outbound IP Address request received",
                extra=self._logging_utils.build_extra(
                    trace_id=trace_id,
                    operation_name="get_outbound_ip_address",
                ),
            )
            return AgentResponse(
                {
                    "outbound_ip_address": AgentUtils.get_outbound_ip_address(),
                },
                200,
                trace_id,
            )

    def update(
        self,
        trace_id: Optional[str],
        image: Optional[str],
        timeout_seconds: Optional[int],
        **kwargs,  # type: ignore
    ) -> AgentResponse:
        """
        Updates the agent to the specified image, see AgentUpdater for more information about the supported
        parameters.
        This method checks if there's an agent updater installed in `agent.updater` property and that
        the env var `MCD_AGENT_IS_REMOTE_UPGRADABLE` is set to `true`.
        The returned response is a dictionary returned by the agent updater implementation.
        """
        with self._inject_log_context("update", trace_id):
            try:
                result = self._perform_update(
                    trace_id=trace_id,
                    image=image,
                    timeout_seconds=timeout_seconds,
                    **kwargs,
                )
                return AgentUtils.agent_ok_response(result, trace_id)
            except Exception:  # noqa
                return AgentUtils.agent_response_for_last_exception("Update failed:")

    def get_update_logs(
        self,
        trace_id: Optional[str],
        start_time: datetime,
        limit: int,
    ) -> AgentResponse:
        """
        Returns up to `limit` log events from the updater after the given datetime.
        This method checks if there's an agent updater installed in `agent.updater` property and that
        the env var `MCD_AGENT_IS_REMOTE_UPGRADABLE` is set to `true`.
        The returned response is dictionary with an "events" attribute containing the
        list of dictionaries returned by the agent updater implementation.
        """
        with self._inject_log_context("get_update_logs", trace_id):
            try:
                logger.info(
                    "update logs requested",
                    extra=self._logging_utils.build_extra(
                        trace_id=trace_id,
                        operation_name="get_update_logs",
                        extra={
                            "start_time": start_time.isoformat(),
                            "limit": limit,
                        },
                    ),
                )
                updater = self._check_updater()
                events = updater.get_update_logs(
                    start_time=start_time,
                    limit=limit,
                )
                return AgentUtils.agent_ok_response(
                    {
                        "events": events,
                    },
                    trace_id,
                )
            except Exception:  # noqa
                return AgentUtils.agent_response_for_last_exception(
                    "get_update_logs failed:"
                )

    def get_infra_details(self, trace_id: Optional[str]) -> AgentResponse:
        """
        Returns the infrastructure details returned by the `infra_provider` set on this agent.
        An error is returned if no infra_provider is set.
        """
        with self._inject_log_context("get_infra_details", trace_id):
            try:
                logger.info("infra_details requested")
                if not self._platform_provider:
                    raise AgentConfigurationError("No platform_provider set")
                details = self._platform_provider.get_infra_details()
                return AgentUtils.agent_ok_response(details, trace_id)
            except Exception:  # noqa
                return AgentUtils.agent_response_for_last_exception(
                    "get_infra_details failed:"
                )

    def _check_updater(self) -> AgentUpdater:
        if not self.updater:
            raise AgentConfigurationError("No updater configured")
        return self.updater

    def _perform_update(
        self,
        trace_id: Optional[str],
        image: Optional[str],
        timeout_seconds: Optional[int],
        **kwargs,  # type: ignore
    ) -> Dict:
        updater = self._check_updater()
        upgradable = os.getenv(IS_REMOTE_UPGRADABLE_ENV_VAR, "false").lower() == "true"
        if not upgradable:
            raise AgentConfigurationError("Remote upgrades are disabled for this agent")

        log_payload = self._logging_utils.build_extra(
            trace_id=trace_id,
            operation_name="update",
            extra={"timeout": timeout_seconds, "image": image, **kwargs},
        )
        logger.info(
            "Update requested",
            extra=log_payload,
        )

        update_result: Dict
        try:
            update_result = updater.update(
                image=image,
                timeout_seconds=timeout_seconds,
                **kwargs,
            )
        except Exception:
            logger.exception("Update failed", extra=log_payload)
            raise

        logger.info("Update complete", extra=log_payload)
        return update_result

    @staticmethod
    def _env_dictionary() -> Dict:
        env: Dict[str, Optional[str]] = {
            "PYTHON_SYS_VERSION": sys.version,
            "CPU_COUNT": str(os.cpu_count()),
        }
        env.update(
            {
                env_var: os.getenv(env_var)
                for env_var in HEALTH_ENV_VARS
                if os.getenv(env_var)
            }
        )
        return env

    def execute_operation(
        self,
        connection_type: str,
        operation_name: str,
        operation_dict: Optional[Dict],
        credentials: Optional[Dict],
    ) -> AgentResponse:
        """
        Executes an operation for the given connection type using the provided credentials.
        The proxy client factory is used to get a proxy client for the given connection type
        and then the list of commands in the operation are executed on the client object.
        :param connection_type: for example "bigquery"
        :param operation_name: operation name, just for logging purposes
        :param operation_dict: the required dictionary containing the definition of the operation to run,
            if None an error will be raised.
        :param credentials: the optional credentials dictionary
        :return: the result of executing the given operation
        """
        if not operation_dict:
            return AgentUtils.agent_response_for_error(
                "operation is a required parameter", status_code=400
            )
        try:
            operation = AgentCommands.from_dict(operation_dict)
        except Exception:  # noqa
            logger.exception("Failed to read operation")
            return AgentUtils.agent_response_for_last_exception(
                prefix="Failed to read operation:", status_code=400
            )

        return self._execute_with_client(
            connection_type,
            operation_name,
            credentials,
            operation,
            lambda client: self._execute(client, operation_name, operation),
        )

    def execute_script(
        self,
        connection_type: str,
        script_dict: Optional[Dict],
        credentials: Optional[Dict],
    ) -> AgentResponse:
<<<<<<< HEAD
=======
        """
        Executes a given script on a specified connection type, using optional credentials.

        The proxy client factory is used to get a proxy client for the given connection type
        and then the list of commands in the operation are executed on the client object.

        :param connection_type: the type of connection to be used for script execution.
            This parameter determines the kind of client that will be used to run the script.
            For example, "bigquery".
        :param script_dict: a dictionary representation of the script to be executed. The
            dictionary should be convertible into an AgentScript object. If this parameter is None
            or empty, the method returns an error.
        :param credentials: A dictionary containing the credentials necessary for accessing the
            execution environment. This parameter may be None if no authentication is required.
        :return: An object representing the outcome of the script execution. This object may contain
            the result of the execution or details of any error that occurred.
        """
>>>>>>> 0d1cdb86
        if not script_dict:
            return AgentUtils.agent_response_for_error(
                "script is a required parameter", status_code=400
            )
        try:
            script = AgentScript.from_dict(script_dict)
        except Exception:  # noqa
            logger.exception("Failed to read script")
            return AgentUtils.agent_response_for_last_exception(
                prefix="Failed to read script:", status_code=400
            )

        operation_name = "#execute_script"
        return self._execute_with_client(
            connection_type,
            operation_name,
            credentials,
            script,
            lambda client: self._execute_script(client, operation_name, script),
        )

    def _execute_with_client(
        self,
        connection_type: str,
        operation_name: str,
        credentials: Optional[Dict],
        operation: AgentOperation,
        func: Callable[[BaseProxyClient], Any],
    ):
        with self._inject_log_context(
            f"{connection_type}/{operation_name}", operation.trace_id
        ):
            response: Optional[AgentResponse] = None
            client: Optional[BaseProxyClient] = None
            try:
                client = ProxyClientFactory.get_proxy_client(
                    connection_type, credentials, operation.skip_cache, self.platform
                )
                response = self._execute_client_operation(
                    connection_type, client, operation_name, operation, func
                )
                return response
            except Exception:  # noqa
                return AgentUtils.agent_response_for_last_exception(client=client)
            finally:
                # discard clients that raised exceptions, clients like Redshift keep failing after an error
                if (response is None or response.is_error) and not operation.skip_cache:
                    ProxyClientFactory.dispose_proxy_client(
                        connection_type, credentials, operation.skip_cache
                    )

    def _execute_client_operation(
        self,
        connection_type: str,
        client: BaseProxyClient,
        operation_name: str,
        operation: AgentOperation,
        func: Callable[[BaseProxyClient], AgentResponse],
    ) -> AgentResponse:
        start_time = time.time()
        logger.info(
            f"Executing operation: {connection_type}/{operation_name}",
            extra=self._logging_utils.build_extra(
                operation.trace_id,
                operation_name,
                client.log_payload(operation),
            ),
        )

        result = func(client)
        logger.debug(
            f"Operation executed: {connection_type}/{operation_name}",
            extra=self._logging_utils.build_extra(
                operation.trace_id,
                operation_name,
                dict(elapsed_time=time.time() - start_time),
            ),
        )
        response = AgentResponse(result or {}, 200, operation.trace_id)
        if operation.can_use_pre_signed_url() or operation.can_compress_response():
            size = response.calculate_result_size()

            if operation.must_use_pre_signed_url(size):
                key = f"responses/{operation.trace_id}"
                storage_client = StorageProxyClient(self.platform)
                contents = response.serialize_result(
                    unwrap_result=operation.must_unwrap_result()
                )
                if operation.must_compress_response_file():
                    contents = gzip.compress(contents.encode("utf-8"))
                    response.compressed = True
                storage_client.write(
                    key=key,
                    obj_to_write=contents,
                )
                expiration_seconds = int(
                    os.getenv(
                        PRE_SIGNED_URL_RESPONSE_EXPIRATION_SECONDS_ENV_VAR,
                        PRE_SIGNED_URL_RESPONSE_EXPIRATION_SECONDS_DEFAULT_VALUE,
                    )
                )
                url = storage_client.generate_presigned_url(key, expiration_seconds)
                response.use_location(url)
                logger.info(
                    f"Generated pre-signed url for operation: {connection_type}/{operation_name}",
                    extra=self._logging_utils.build_extra(
                        operation.trace_id,
                        operation_name,
                        dict(
                            key=key,
                            unwrap_result=operation.must_unwrap_result(),
                            compressed=response.compressed,
                        ),
                    ),
                )
            elif operation.must_compress_response(size):
                response.result = gzip.compress(
                    response.serialize_result().encode("utf-8")
                )
                response.compressed = True

        return response

    def _execute(
        self,
        client: BaseProxyClient,
        operation_name: str,
        commands: AgentCommands,
    ) -> Optional[Any]:
        context: Dict[str, Any] = {
            CONTEXT_VAR_CLIENT: client,
        }
        context[CONTEXT_VAR_UTILS] = OperationUtils(context)

        return AgentEvaluationUtils.execute(
            context,
            self._logging_utils,
            operation_name,
            commands.commands,
            commands.trace_id,
        )

    def _execute_script(
        self,
        client: BaseProxyClient,
        operation_name: str,
        script: AgentScript,
    ) -> Optional[Any]:
        context: Dict[str, Any] = {
            CONTEXT_VAR_CLIENT: client,
        }
        context[CONTEXT_VAR_UTILS] = OperationUtils(context)

        return AgentEvaluationUtils.execute_script(
            context, self._logging_utils, operation_name, script, script.trace_id
        )

    @contextmanager
    def _inject_log_context(self, operation_name: str, trace_id: Optional[str]):
        if self._log_context:
            context = {
                LOG_ATTRIBUTE_OPERATION_NAME: operation_name,
            }
            if trace_id:
                context[LOG_ATTRIBUTE_TRACE_ID] = trace_id

            self._log_context.set_agent_context(context)
        try:
            yield None
        finally:
            if self._log_context:
                self._log_context.set_agent_context({})<|MERGE_RESOLUTION|>--- conflicted
+++ resolved
@@ -415,8 +415,6 @@
         script_dict: Optional[Dict],
         credentials: Optional[Dict],
     ) -> AgentResponse:
-<<<<<<< HEAD
-=======
         """
         Executes a given script on a specified connection type, using optional credentials.
 
@@ -434,7 +432,6 @@
         :return: An object representing the outcome of the script execution. This object may contain
             the result of the execution or details of any error that occurred.
         """
->>>>>>> 0d1cdb86
         if not script_dict:
             return AgentUtils.agent_response_for_error(
                 "script is a required parameter", status_code=400
