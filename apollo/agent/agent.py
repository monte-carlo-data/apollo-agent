import logging
import os
import sys
import time
from contextlib import contextmanager
from typing import Any, Dict, Optional

from apollo.agent.env_vars import HEALTH_ENV_VARS, IS_REMOTE_UPGRADABLE_ENV_VAR
from apollo.agent.evaluation_utils import AgentEvaluationUtils
from apollo.agent.log_context import AgentLogContext
from apollo.agent.logging_utils import LoggingUtils
from apollo.agent.constants import (
    CONTEXT_VAR_UTILS,
    CONTEXT_VAR_CLIENT,
    PLATFORM_GENERIC,
    LOG_ATTRIBUTE_TRACE_ID,
    LOG_ATTRIBUTE_OPERATION_NAME,
)
from apollo.agent.operation_utils import OperationUtils
from apollo.agent.models import (
    AgentOperation,
    AgentHealthInformation,
    AgentConfigurationError,
)
from apollo.agent.proxy_client_factory import ProxyClientFactory
from apollo.agent.settings import VERSION, BUILD_NUMBER
from apollo.agent.updater import AgentUpdater
from apollo.agent.utils import AgentUtils
from apollo.integrations.base_proxy_client import BaseProxyClient
from apollo.interfaces.agent_response import AgentResponse
from apollo.interfaces.cloudrun.metadata_service import GCP_PLATFORM_INFO_KEY_IMAGE
from apollo.validators.validate_network import ValidateNetwork

logger = logging.getLogger(__name__)


class Agent:
    def __init__(self, logging_utils: LoggingUtils):
        self._logging_utils = logging_utils
        self._platform = PLATFORM_GENERIC
        self._platform_info = {}
        self._updater: Optional[AgentUpdater] = None
        self._log_context: Optional[AgentLogContext] = None

    @property
    def platform(self) -> str:
        """
        The name of the platform running this agent, for example: Generic, AWS, GCP, etc.
        """
        return self._platform

    @platform.setter
    def platform(self, platform: str):
        self._platform = platform

    @property
    def platform_info(self) -> Optional[Dict]:
        """
        Dictionary containing platform specific information, it could be container information like versions or
        some other settings relevant to the container.
        """
        return self._platform_info

    @platform_info.setter
    def platform_info(self, platform_info: Optional[Dict]):
        self._platform_info = platform_info

    @property
    def updater(self) -> Optional[AgentUpdater]:
        return self._updater

    @updater.setter
    def updater(self, updater: Optional[AgentUpdater]):
        self._updater = updater

    @property
    def log_context(self) -> Optional[AgentLogContext]:
        return self._log_context

    @log_context.setter
    def log_context(self, log_context: Optional[AgentLogContext]):
        self._log_context = log_context

    def health_information(self, trace_id: Optional[str]) -> AgentHealthInformation:
        """
        Returns platform and environment information about the agent:
        - version
        - build
        - platform
        - env (some relevant env information like sys.version or vars like PYTHON_VERSION and MCD_*)
        - specific platform information set using `platform_info` setter
        - the received value for `trace_id` if any
        :return: an `AgentHealthInformation` object that can be converted to JSON.
        """
        with self._inject_log_context("health_information", trace_id):
            logger.info(
                "Health information request received",
                extra=self._logging_utils.build_extra(
                    trace_id=trace_id,
                    operation_name="health_information",
                ),
            )
            if self._updater:
                if self._platform_info is None:
                    self._platform_info = {}
                self._platform_info[
                    GCP_PLATFORM_INFO_KEY_IMAGE
                ] = self._updater.get_current_image(self._platform_info)

        return AgentHealthInformation(
            version=VERSION,
            build=BUILD_NUMBER,
            platform=self._platform,
            env=self._env_dictionary(),
            platform_info=self._platform_info,
            trace_id=trace_id,
        )

    def validate_tcp_open_connection(
        self,
        host: Optional[str],
        port_str: Optional[str],
        timeout_str: Optional[str],
        trace_id: Optional[str] = None,
    ):
        """
        Tests if a destination is reachable and accepts requests. Opens a TCP Socket to the specified host and port.
        :param host: Host to check, will raise `BadRequestError` if None.
        :param port_str: Port to check as a string containing the numeric port value, will raise `BadRequestError`
            if None or non-numeric.
        :param timeout_str: Timeout in seconds as a string containing the numeric value, will raise `BadRequestError`
            if non-numeric. Defaults to 5 seconds.
        :param trace_id: Optional trace ID received from the client that will be included in the response, if present.
        """
        with self._inject_log_context("test_network_open", trace_id):
            logger.info(
                "Validate TCP Open request received",
                extra=self._logging_utils.build_extra(
                    trace_id=trace_id,
                    operation_name="test_network_open",
                    extra=dict(
                        host=host,
                        port=port_str,
                        timeout=timeout_str,
                    ),
                ),
            )
            return ValidateNetwork.validate_tcp_open_connection(
                host, port_str, timeout_str, trace_id
            )

    def validate_telnet_connection(
        self,
        host: Optional[str],
        port_str: Optional[str],
        timeout_str: Optional[str],
        trace_id: Optional[str] = None,
    ):
        """
        Checks if telnet connection is usable.
        :param host: Host to check, will raise `BadRequestError` if None.
        :param port_str: Port to check as a string containing the numeric port value, will raise `BadRequestError`
            if None or non-numeric.
        :param timeout_str: Timeout in seconds as a string containing the numeric value, will raise `BadRequestError`
            if non-numeric. Defaults to 5 seconds.
        :param trace_id: Optional trace ID received from the client that will be included in the response, if present.
        """
        with self._inject_log_context("test_network_telnet", trace_id):
            logger.info(
                "Validate Telnet connection request received",
                extra=self._logging_utils.build_extra(
                    trace_id=trace_id,
                    operation_name="test_network_telnet",
                    extra=dict(
                        host=host,
                        port=port_str,
                        timeout=timeout_str,
                    ),
                ),
            )
            return ValidateNetwork.validate_telnet_connection(
                host, port_str, timeout_str, trace_id
            )

    def update(
        self,
        trace_id: Optional[str],
        image: Optional[str],
        timeout_seconds: Optional[int],
        **kwargs,  # type: ignore
    ) -> AgentResponse:
        """
        Updates the agent to the specified image, see AgentUpdater for more information about the supported
        parameters.
        This method checks if there's an agent updater installed in `agent.updater` property and that
        the env var `MCD_AGENT_IS_REMOTE_UPGRADABLE` is set to `true`.
        The returned response is a dictionary returned by the agent updater implementation.
        """
        with self._inject_log_context("update", trace_id):
            try:
                result = self._perform_update(
                    trace_id=trace_id,
                    image=image,
                    timeout_seconds=timeout_seconds,
                    **kwargs,
                )
                return AgentUtils.agent_ok_response(result, trace_id)
            except Exception:
                return AgentUtils.agent_response_for_last_exception("Update failed:")

    def _perform_update(
        self,
        trace_id: Optional[str],
        image: Optional[str],
        timeout_seconds: Optional[int],
        **kwargs,  # type: ignore
    ) -> Dict:
        if not self._updater:
            raise AgentConfigurationError("No updater configured")

        upgradable = os.getenv(IS_REMOTE_UPGRADABLE_ENV_VAR, "false").lower() == "true"
        if not upgradable:
            raise AgentConfigurationError("Remote upgrades are disabled for this agent")

        log_payload = self._logging_utils.build_extra(
            trace_id=trace_id,
            operation_name="update",
            extra={"timeout": timeout_seconds, **kwargs},
        )
        logger.info(
            "Update requested",
            extra=log_payload,
        )

        update_result: Dict
        try:
            update_result = self._updater.update(
                platform_info=self._platform_info,
                image=image,
                timeout_seconds=timeout_seconds,
                **kwargs,
            )
        except Exception:
            logger.exception("Update failed", extra=log_payload)
            raise

        logger.info("Update complete", extra=log_payload)
        return update_result

    @staticmethod
    def _env_dictionary() -> Dict:
        env: Dict[str, Optional[str]] = {
            "sys_version": sys.version,
        }
        env.update(
            {
                env_var: os.getenv(env_var)
                for env_var in HEALTH_ENV_VARS
                if os.getenv(env_var)
            }
        )
        return env

    def execute_operation(
        self,
        connection_type: str,
        operation_name: str,
        operation_dict: Optional[Dict],
        credentials: Optional[Dict],
    ) -> AgentResponse:
        """
        Executes an operation for the given connection type using the provided credentials.
        The proxy client factory is used to get a proxy client for the given connection type
        and then the list of commands in the operation are executed on the client object.
        :param connection_type: for example "bigquery"
        :param operation_name: operation name, just for logging purposes
        :param operation_dict: the required dictionary containing the definition of the operation to run, if None an error will be raised
        :param credentials: the optional credentials dictionary
        :return: the result of executing the given operation
        """
        if not operation_dict:
            return AgentUtils.agent_response_for_error(
                "operation is a required parameter", status_code=400
            )
        try:
            operation = AgentOperation.from_dict(operation_dict)
        except Exception:
            logger.exception("Failed to read operation")
            return AgentUtils.agent_response_for_last_exception(
                prefix="Failed to read operation:", status_code=400
            )

<<<<<<< HEAD
        response: Optional[AgentResponse] = None
        client: Optional[BaseProxyClient] = None
        try:
            client = ProxyClientFactory.get_proxy_client(
                connection_type, credentials, operation.skip_cache, self._platform
            )
            result = self._execute_client_operation(
                connection_type, client, operation_name, operation
            )
            response = result
            return result
        except Exception:
            return AgentUtils.agent_response_for_last_exception(client=client)
        finally:
            # discard clients that raised exceptions, clients like Redshift keep failing after an error
            if (response is None or response.is_error) and not operation.skip_cache:
                ProxyClientFactory.dispose_proxy_client(
                    connection_type, credentials, operation.skip_cache
                )
=======
        with self._inject_log_context(
            f"{connection_type}/{operation_name}", operation.trace_id
        ):
            client: Optional[BaseProxyClient] = None
            try:
                client = ProxyClientFactory.get_proxy_client(
                    connection_type, credentials, operation.skip_cache, self._platform
                )
                return self._execute_client_operation(
                    connection_type, client, operation_name, operation
                )
            except Exception:
                return AgentUtils.agent_response_for_last_exception(client=client)
>>>>>>> 92e70838

    def _execute_client_operation(
        self,
        connection_type: str,
        client: BaseProxyClient,
        operation_name: str,
        operation: AgentOperation,
    ) -> AgentResponse:
        start_time = time.time()
        logger.info(
            f"Executing operation: {connection_type}/{operation_name}",
            extra=self._logging_utils.build_extra(
                operation.trace_id,
                operation_name,
                client.log_payload(operation),
            ),
        )

        result = self._execute(client, self._logging_utils, operation_name, operation)
        logger.debug(
            f"Operation executed: {connection_type}/{operation_name}",
            extra=self._logging_utils.build_extra(
                operation.trace_id,
                operation_name,
                dict(elapsed_time=time.time() - start_time),
            ),
        )
        return AgentResponse(result or {}, 200, operation.trace_id)

    @staticmethod
    def _execute(
        client: BaseProxyClient,
        logging_utils: LoggingUtils,
        operation_name: str,
        operation: AgentOperation,
    ) -> Optional[Any]:
        context: Dict[str, Any] = {
            CONTEXT_VAR_CLIENT: client,
        }
        context[CONTEXT_VAR_UTILS] = OperationUtils(context)

        return AgentEvaluationUtils.execute(
            context,
            logging_utils,
            operation_name,
            operation.commands,
            operation.trace_id,
        )

    @contextmanager
    def _inject_log_context(self, operation_name: str, trace_id: Optional[str]):
        if self._log_context:
            context = {
                LOG_ATTRIBUTE_OPERATION_NAME: operation_name,
            }
            if trace_id:
                context[LOG_ATTRIBUTE_TRACE_ID] = trace_id

            self._log_context.set_agent_context(context)
        try:
            yield None
        finally:
            if self._log_context:
                self._log_context.set_agent_context({})<|MERGE_RESOLUTION|>--- conflicted
+++ resolved
@@ -290,41 +290,27 @@
                 prefix="Failed to read operation:", status_code=400
             )
 
-<<<<<<< HEAD
-        response: Optional[AgentResponse] = None
-        client: Optional[BaseProxyClient] = None
-        try:
-            client = ProxyClientFactory.get_proxy_client(
-                connection_type, credentials, operation.skip_cache, self._platform
-            )
-            result = self._execute_client_operation(
-                connection_type, client, operation_name, operation
-            )
-            response = result
-            return result
-        except Exception:
-            return AgentUtils.agent_response_for_last_exception(client=client)
-        finally:
-            # discard clients that raised exceptions, clients like Redshift keep failing after an error
-            if (response is None or response.is_error) and not operation.skip_cache:
-                ProxyClientFactory.dispose_proxy_client(
-                    connection_type, credentials, operation.skip_cache
-                )
-=======
         with self._inject_log_context(
             f"{connection_type}/{operation_name}", operation.trace_id
         ):
+            response: Optional[AgentResponse] = None
             client: Optional[BaseProxyClient] = None
             try:
                 client = ProxyClientFactory.get_proxy_client(
                     connection_type, credentials, operation.skip_cache, self._platform
                 )
-                return self._execute_client_operation(
+                response = self._execute_client_operation(
                     connection_type, client, operation_name, operation
                 )
-            except Exception:
+                return response
+            except Exception:  # noqa
                 return AgentUtils.agent_response_for_last_exception(client=client)
->>>>>>> 92e70838
+            finally:
+                # discard clients that raised exceptions, clients like Redshift keep failing after an error
+                if (response is None or response.is_error) and not operation.skip_cache:
+                    ProxyClientFactory.dispose_proxy_client(
+                        connection_type, credentials, operation.skip_cache
+                    )
 
     def _execute_client_operation(
         self,
