--- conflicted
+++ resolved
@@ -290,15 +290,6 @@
                 prefix="Failed to read operation:", status_code=400
             )
 
-<<<<<<< HEAD
-        try:
-            client = ProxyClientFactory.get_proxy_client(connection_type, credentials)
-            return self._execute_client_operation(
-                connection_type, client, operation_name, operation
-            )
-        except Exception:
-            return AgentOperationResponse(AgentUtils.response_for_last_exception(), 200)
-=======
         with self._inject_log_context(
             f"{connection_type}/{operation_name}", operation.trace_id
         ):
@@ -312,7 +303,6 @@
                 )
             except Exception:
                 return AgentUtils.agent_response_for_last_exception(client=client)
->>>>>>> c8c7c4bb
 
     def _execute_client_operation(
         self,
