--- conflicted
+++ resolved
@@ -2,10 +2,7 @@
 import os
 import sys
 import time
-<<<<<<< HEAD
-=======
 from contextlib import contextmanager
->>>>>>> 327da842
 from typing import Any, Dict, Optional
 
 from apollo.agent.env_vars import HEALTH_ENV_VARS, IS_REMOTE_UPGRADABLE_ENV_VAR
@@ -312,25 +309,6 @@
         operation: AgentOperation,
     ) -> AgentResponse:
         start_time = time.time()
-<<<<<<< HEAD
-        logger.info(
-            f"Executing operation: {connection_type}/{operation_name}",
-            extra=self._logging_utils.build_extra(
-                operation.trace_id,
-                operation_name,
-                client.log_payload(operation),
-            ),
-        )
-        result = self._execute(client, self._logging_utils, operation_name, operation)
-        logger.info(
-            f"Operation executed: {connection_type}/{operation_name}",
-            extra=self._logging_utils.build_extra(
-                operation.trace_id,
-                operation_name,
-                dict(elapsed_time=time.time() - start_time),
-            ),
-        )
-=======
         with self._inject_log_context(
             f"{connection_type}/{operation_name}", operation.trace_id
         ):
@@ -354,7 +332,6 @@
                     dict(elapsed_time=time.time() - start_time),
                 ),
             )
->>>>>>> 327da842
         return AgentResponse(result or {}, 200, operation.trace_id)
 
     @staticmethod
