--- conflicted
+++ resolved
@@ -5,12 +5,9 @@
 
 from apollo.agent.evaluation_utils import AgentEvaluationUtils
 from apollo.agent.logging_utils import LoggingUtils
-<<<<<<< HEAD
-from apollo.agent.models import AgentOperation, CONTEXT_VAR_UTILS, CONTEXT_VAR_CLIENT
+from apollo.agent.constants import CONTEXT_VAR_UTILS, CONTEXT_VAR_CLIENT
 from apollo.agent.operation_utils import OperationUtils
-=======
 from apollo.agent.models import AgentOperation, AgentHealthInformation
->>>>>>> 0fd663a3
 from apollo.agent.proxy_client_factory import ProxyClientFactory
 from apollo.agent.settings import VERSION, BUILD_NUMBER
 from apollo.agent.utils import AgentUtils
@@ -215,11 +212,7 @@
             ),
         )
         result = self._execute(client, operation)
-<<<<<<< HEAD
-        return AgentResponse(result or {}, 200)
-=======
-        return AgentResponse(result, 200, operation.trace_id)
->>>>>>> 0fd663a3
+        return AgentResponse(result or {}, 200, operation.trace_id)
 
     @staticmethod
     def _execute(client: Any, operation: AgentOperation) -> Optional[Any]:
