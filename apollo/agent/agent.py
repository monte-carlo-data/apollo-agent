import logging
import os
import sys
import time
from contextlib import contextmanager
from typing import Any, Dict, Optional

from apollo.agent.env_vars import HEALTH_ENV_VARS, IS_REMOTE_UPGRADABLE_ENV_VAR
from apollo.agent.evaluation_utils import AgentEvaluationUtils
from apollo.agent.log_context import AgentLogContext
from apollo.agent.logging_utils import LoggingUtils
from apollo.agent.constants import (
    CONTEXT_VAR_UTILS,
    CONTEXT_VAR_CLIENT,
    PLATFORM_GENERIC,
    LOG_ATTRIBUTE_TRACE_ID,
    LOG_ATTRIBUTE_OPERATION_NAME,
)
from apollo.agent.operation_utils import OperationUtils
from apollo.agent.models import (
    AgentOperation,
    AgentHealthInformation,
    AgentConfigurationError,
)
from apollo.agent.proxy_client_factory import ProxyClientFactory
from apollo.agent.settings import VERSION, BUILD_NUMBER
from apollo.agent.updater import AgentUpdater
from apollo.agent.utils import AgentUtils
from apollo.integrations.base_proxy_client import BaseProxyClient
from apollo.interfaces.agent_response import AgentResponse
from apollo.interfaces.cloudrun.metadata_service import GCP_PLATFORM_INFO_KEY_IMAGE
from apollo.validators.validate_network import ValidateNetwork

logger = logging.getLogger(__name__)


class Agent:
    def __init__(self, logging_utils: LoggingUtils):
        self._logging_utils = logging_utils
        self._platform = PLATFORM_GENERIC
        self._platform_info = {}
        self._updater: Optional[AgentUpdater] = None
        self._log_context: Optional[AgentLogContext] = None

    @property
    def platform(self) -> str:
        """
        The name of the platform running this agent, for example: Generic, AWS, GCP, etc.
        """
        return self._platform

    @platform.setter
    def platform(self, platform: str):
        self._platform = platform

    @property
    def platform_info(self) -> Optional[Dict]:
        """
        Dictionary containing platform specific information, it could be container information like versions or
        some other settings relevant to the container.
        """
        return self._platform_info

    @platform_info.setter
    def platform_info(self, platform_info: Optional[Dict]):
        self._platform_info = platform_info

    @property
    def updater(self) -> Optional[AgentUpdater]:
        return self._updater

    @updater.setter
    def updater(self, updater: Optional[AgentUpdater]):
        self._updater = updater

    @property
    def log_context(self) -> Optional[AgentLogContext]:
        return self._log_context

    @log_context.setter
    def log_context(self, log_context: Optional[AgentLogContext]):
        self._log_context = log_context

    def health_information(self, trace_id: Optional[str]) -> AgentHealthInformation:
        """
        Returns platform and environment information about the agent:
        - version
        - build
        - platform
        - env (some relevant env information like sys.version or vars like PYTHON_VERSION and MCD_*)
        - specific platform information set using `platform_info` setter
        - the received value for `trace_id` if any
        :return: an `AgentHealthInformation` object that can be converted to JSON.
        """
        with self._inject_log_context("health_information", trace_id):
            logger.info(
                "Health information request received",
                extra=self._logging_utils.build_extra(
                    trace_id=trace_id,
                    operation_name="health_information",
                ),
            )
            if self._updater:
                if self._platform_info is None:
                    self._platform_info = {}
                self._platform_info[
                    GCP_PLATFORM_INFO_KEY_IMAGE
                ] = self._updater.get_current_image(self._platform_info)

        return AgentHealthInformation(
            version=VERSION,
            build=BUILD_NUMBER,
            platform=self._platform,
            env=self._env_dictionary(),
            platform_info=self._platform_info,
            trace_id=trace_id,
        )

    def validate_tcp_open_connection(
        self,
        host: Optional[str],
        port_str: Optional[str],
        timeout_str: Optional[str],
        trace_id: Optional[str] = None,
    ):
        """
        Tests if a destination is reachable and accepts requests. Opens a TCP Socket to the specified host and port.
        :param host: Host to check, will raise `BadRequestError` if None.
        :param port_str: Port to check as a string containing the numeric port value, will raise `BadRequestError`
            if None or non-numeric.
        :param timeout_str: Timeout in seconds as a string containing the numeric value, will raise `BadRequestError`
            if non-numeric. Defaults to 5 seconds.
        :param trace_id: Optional trace ID received from the client that will be included in the response, if present.
        """
        with self._inject_log_context("test_network_open", trace_id):
            logger.info(
                "Validate TCP Open request received",
                extra=self._logging_utils.build_extra(
                    trace_id=trace_id,
                    operation_name="test_network_open",
                    extra=dict(
                        host=host,
                        port=port_str,
                        timeout=timeout_str,
                    ),
                ),
            )
            return ValidateNetwork.validate_tcp_open_connection(
                host, port_str, timeout_str, trace_id
            )

    def validate_telnet_connection(
        self,
        host: Optional[str],
        port_str: Optional[str],
        timeout_str: Optional[str],
        trace_id: Optional[str] = None,
    ):
        """
        Checks if telnet connection is usable.
        :param host: Host to check, will raise `BadRequestError` if None.
        :param port_str: Port to check as a string containing the numeric port value, will raise `BadRequestError`
            if None or non-numeric.
        :param timeout_str: Timeout in seconds as a string containing the numeric value, will raise `BadRequestError`
            if non-numeric. Defaults to 5 seconds.
        :param trace_id: Optional trace ID received from the client that will be included in the response, if present.
        """
        with self._inject_log_context("test_network_telnet", trace_id):
            logger.info(
                "Validate Telnet connection request received",
                extra=self._logging_utils.build_extra(
                    trace_id=trace_id,
                    operation_name="test_network_telnet",
                    extra=dict(
                        host=host,
                        port=port_str,
                        timeout=timeout_str,
                    ),
                ),
            )
            return ValidateNetwork.validate_telnet_connection(
                host, port_str, timeout_str, trace_id
            )

    def update(
        self,
        trace_id: Optional[str],
        image: Optional[str],
        timeout_seconds: Optional[int],
        **kwargs,  # type: ignore
    ) -> AgentResponse:
        """
        Updates the agent to the specified image, see AgentUpdater for more information about the supported
        parameters.
        This method checks if there's an agent updater installed in `agent.updater` property and that
        the env var `MCD_AGENT_IS_REMOTE_UPGRADABLE` is set to `true`.
        The returned response is a dictionary returned by the agent updater implementation.
        """
        with self._inject_log_context("update", trace_id):
            try:
                result = self._perform_update(
                    trace_id=trace_id,
                    image=image,
                    timeout_seconds=timeout_seconds,
                    **kwargs,
                )
                return AgentUtils.agent_ok_response(result, trace_id)
            except Exception:
                return AgentUtils.agent_response_for_last_exception("Update failed:")

    def _perform_update(
        self,
        trace_id: Optional[str],
        image: Optional[str],
        timeout_seconds: Optional[int],
        **kwargs,  # type: ignore
    ) -> Dict:
        if not self._updater:
            raise AgentConfigurationError("No updater configured")

        upgradable = os.getenv(IS_REMOTE_UPGRADABLE_ENV_VAR, "false").lower() == "true"
        if not upgradable:
            raise AgentConfigurationError("Remote upgrades are disabled for this agent")

        log_payload = self._logging_utils.build_extra(
            trace_id=trace_id,
            operation_name="update",
            extra={"timeout": timeout_seconds, **kwargs},
        )
        logger.info(
            "Update requested",
            extra=log_payload,
        )

        update_result: Dict
        try:
            update_result = self._updater.update(
                platform_info=self._platform_info,
                image=image,
                timeout_seconds=timeout_seconds,
                **kwargs,
            )
        except Exception:
            logger.exception("Update failed", extra=log_payload)
            raise

        logger.info("Update complete", extra=log_payload)
        return update_result

    @staticmethod
    def _env_dictionary() -> Dict:
        env: Dict[str, Optional[str]] = {
            "sys_version": sys.version,
        }
        env.update(
            {
                env_var: os.getenv(env_var)
                for env_var in HEALTH_ENV_VARS
                if os.getenv(env_var)
            }
        )
        return env

    def execute_operation(
        self,
        connection_type: str,
        operation_name: str,
        operation_dict: Optional[Dict],
        credentials: Optional[Dict],
    ) -> AgentResponse:
        """
        Executes an operation for the given connection type using the provided credentials.
        The proxy client factory is used to get a proxy client for the given connection type
        and then the list of commands in the operation are executed on the client object.
        :param connection_type: for example "bigquery"
        :param operation_name: operation name, just for logging purposes
        :param operation_dict: the required dictionary containing the definition of the operation to run, if None an error will be raised
        :param credentials: the optional credentials dictionary
        :return: the result of executing the given operation
        """
        if not operation_dict:
            return AgentUtils.agent_response_for_error(
                "operation is a required parameter", status_code=400
            )
        try:
            operation = AgentOperation.from_dict(operation_dict)
        except Exception:
            logger.exception("Failed to read operation")
            return AgentUtils.agent_response_for_last_exception(
                prefix="Failed to read operation:", status_code=400
            )

<<<<<<< HEAD
        with self._inject_log_context(
            f"{connection_type}/{operation_name}", operation.trace_id
        ):
            client: Optional[BaseProxyClient] = None
            try:
                client = ProxyClientFactory.get_proxy_client(
                    connection_type, credentials, operation.skip_cache, self._platform
                )
                return self._execute_client_operation(
                    connection_type, client, operation_name, operation
                )
            except Exception:
                return AgentUtils.agent_response_for_last_exception(client=client)
=======
        response: Optional[AgentResponse] = None
        client: Optional[BaseProxyClient] = None
        try:
            client = ProxyClientFactory.get_proxy_client(
                connection_type, credentials, operation.skip_cache, self._platform
            )
            result = self._execute_client_operation(
                connection_type, client, operation_name, operation
            )
            response = result
            return result
        except Exception:
            return AgentUtils.agent_response_for_last_exception(client=client)
        finally:
            # discard clients that raised exceptions, sometimes they keep failing
            if (response is None or response.is_error) and not operation.skip_cache:
                ProxyClientFactory.dispose_proxy_client(
                    connection_type, credentials, operation.skip_cache
                )
>>>>>>> 89ac6402

    def _execute_client_operation(
        self,
        connection_type: str,
        client: BaseProxyClient,
        operation_name: str,
        operation: AgentOperation,
    ) -> AgentResponse:
        start_time = time.time()
        logger.info(
            f"Executing operation: {connection_type}/{operation_name}",
            extra=self._logging_utils.build_extra(
                operation.trace_id,
                operation_name,
                client.log_payload(operation),
            ),
        )

        result = self._execute(client, self._logging_utils, operation_name, operation)
        logger.debug(
            f"Operation executed: {connection_type}/{operation_name}",
            extra=self._logging_utils.build_extra(
                operation.trace_id,
                operation_name,
                dict(elapsed_time=time.time() - start_time),
            ),
        )
        return AgentResponse(result or {}, 200, operation.trace_id)

    @staticmethod
    def _execute(
        client: BaseProxyClient,
        logging_utils: LoggingUtils,
        operation_name: str,
        operation: AgentOperation,
    ) -> Optional[Any]:
        context: Dict[str, Any] = {
            CONTEXT_VAR_CLIENT: client,
        }
        context[CONTEXT_VAR_UTILS] = OperationUtils(context)

        return AgentEvaluationUtils.execute(
            context,
            logging_utils,
            operation_name,
            operation.commands,
            operation.trace_id,
        )

    @contextmanager
    def _inject_log_context(self, operation_name: str, trace_id: Optional[str]):
        if self._log_context:
            context = {
                LOG_ATTRIBUTE_OPERATION_NAME: operation_name,
            }
            if trace_id:
                context[LOG_ATTRIBUTE_TRACE_ID] = trace_id

            self._log_context.set_agent_context(context)
        try:
            yield None
        finally:
            if self._log_context:
                self._log_context.set_agent_context({})<|MERGE_RESOLUTION|>--- conflicted
+++ resolved
@@ -290,7 +290,7 @@
                 prefix="Failed to read operation:", status_code=400
             )
 
-<<<<<<< HEAD
+        response: Optional[AgentResponse] = None
         with self._inject_log_context(
             f"{connection_type}/{operation_name}", operation.trace_id
         ):
@@ -299,32 +299,19 @@
                 client = ProxyClientFactory.get_proxy_client(
                     connection_type, credentials, operation.skip_cache, self._platform
                 )
-                return self._execute_client_operation(
+                result = self._execute_client_operation(
                     connection_type, client, operation_name, operation
                 )
+                response = result  # set response to use it in the "finally" block below
+                return result
             except Exception:
                 return AgentUtils.agent_response_for_last_exception(client=client)
-=======
-        response: Optional[AgentResponse] = None
-        client: Optional[BaseProxyClient] = None
-        try:
-            client = ProxyClientFactory.get_proxy_client(
-                connection_type, credentials, operation.skip_cache, self._platform
-            )
-            result = self._execute_client_operation(
-                connection_type, client, operation_name, operation
-            )
-            response = result
-            return result
-        except Exception:
-            return AgentUtils.agent_response_for_last_exception(client=client)
-        finally:
-            # discard clients that raised exceptions, sometimes they keep failing
-            if (response is None or response.is_error) and not operation.skip_cache:
-                ProxyClientFactory.dispose_proxy_client(
-                    connection_type, credentials, operation.skip_cache
-                )
->>>>>>> 89ac6402
+            finally:
+                # discard clients that raised exceptions, sometimes they keep failing
+                if (response is None or response.is_error) and not operation.skip_cache:
+                    ProxyClientFactory.dispose_proxy_client(
+                        connection_type, credentials, operation.skip_cache
+                    )
 
     def _execute_client_operation(
         self,
