import logging
import os
import sys
from typing import Any, Dict, Optional

from apollo.agent.env_vars import HEALTH_ENV_VARS
from apollo.agent.evaluation_utils import AgentEvaluationUtils
from apollo.agent.logging_utils import LoggingUtils
from apollo.agent.constants import (
    CONTEXT_VAR_UTILS,
    CONTEXT_VAR_CLIENT,
    PLATFORM_GENERIC,
)
from apollo.agent.operation_utils import OperationUtils
from apollo.agent.models import AgentOperation, AgentHealthInformation
from apollo.agent.proxy_client_factory import ProxyClientFactory
from apollo.agent.settings import VERSION, BUILD_NUMBER
from apollo.agent.utils import AgentUtils
from apollo.integrations.base_proxy_client import BaseProxyClient
from apollo.interfaces.agent_response import AgentResponse
from apollo.validators.validate_network import ValidateNetwork

logger = logging.getLogger(__name__)


class Agent:
    def __init__(self, logging_utils: LoggingUtils):
        self._logging_utils = logging_utils
        self._platform = PLATFORM_GENERIC
        self._platform_info = {}

    @property
    def platform(self) -> str:
        """
        The name of the platform running this agent, for example: Generic, AWS, GCP, etc.
        """
        return self._platform

    @platform.setter
    def platform(self, platform: str):
        self._platform = platform

    @property
    def platform_info(self) -> Optional[Dict]:
        """
        Dictionary containing platform specific information, it could be container information like versions or
        some other settings relevant to the container.
        """
        return self._platform_info

    @platform_info.setter
    def platform_info(self, platform_info: Optional[Dict]):
        self._platform_info = platform_info

    def health_information(self, trace_id: Optional[str]) -> AgentHealthInformation:
        """
        Returns platform and environment information about the agent:
        - version
        - build
        - platform
        - env (some relevant env information like sys.version or vars like PYTHON_VERSION and MCD_*)
        - specific platform information set using `platform_info` setter
        - the received value for `trace_id` if any
        :return: an `AgentHealthInformation` object that can be converted to JSON.
        """
        logger.info(
            "Health information request received",
            extra=self._logging_utils.build_extra(
                trace_id=trace_id,
                operation_name="health_information",
            ),
        )
        return AgentHealthInformation(
            version=VERSION,
            build=BUILD_NUMBER,
            platform=self._platform,
            env=self._env_dictionary(),
            platform_info=self._platform_info,
            trace_id=trace_id,
        )

    def validate_tcp_open_connection(
        self,
        host: Optional[str],
        port_str: Optional[str],
        timeout_str: Optional[str],
        trace_id: Optional[str] = None,
    ):
        """
        Tests if a destination is reachable and accepts requests. Opens a TCP Socket to the specified host and port.
        :param host: Host to check, will raise `BadRequestError` if None.
        :param port_str: Port to check as a string containing the numeric port value, will raise `BadRequestError`
            if None or non-numeric.
        :param timeout_str: Timeout in seconds as a string containing the numeric value, will raise `BadRequestError`
            if non-numeric. Defaults to 5 seconds.
        :param trace_id: Optional trace ID received from the client that will be included in the response, if present.
        """
        logger.info(
            "Validate TCP Open request received",
            extra=self._logging_utils.build_extra(
                trace_id=trace_id,
                operation_name="test_network_open",
                extra=dict(
                    host=host,
                    port=port_str,
                    timeout=timeout_str,
                ),
            ),
        )
        return ValidateNetwork.validate_tcp_open_connection(
            host, port_str, timeout_str, trace_id
        )

    def validate_telnet_connection(
        self,
        host: Optional[str],
        port_str: Optional[str],
        timeout_str: Optional[str],
        trace_id: Optional[str] = None,
    ):
        """
        Checks if telnet connection is usable.
        :param host: Host to check, will raise `BadRequestError` if None.
        :param port_str: Port to check as a string containing the numeric port value, will raise `BadRequestError`
            if None or non-numeric.
        :param timeout_str: Timeout in seconds as a string containing the numeric value, will raise `BadRequestError`
            if non-numeric. Defaults to 5 seconds.
        :param trace_id: Optional trace ID received from the client that will be included in the response, if present.
        """
        logger.info(
            "Validate Telnet connection request received",
            extra=self._logging_utils.build_extra(
                trace_id=trace_id,
                operation_name="test_network_telnet",
                extra=dict(
                    host=host,
                    port=port_str,
                    timeout=timeout_str,
                ),
            ),
        )
        return ValidateNetwork.validate_telnet_connection(
            host, port_str, timeout_str, trace_id
        )

    @staticmethod
    def _env_dictionary() -> Dict:
        env: Dict[str, Optional[str]] = {
            "sys_version": sys.version,
        }
        env.update(
            {
                env_var: os.getenv(env_var)
                for env_var in HEALTH_ENV_VARS
                if os.getenv(env_var)
            }
        )
        return env

    def execute_operation(
        self,
        connection_type: str,
        operation_name: str,
        operation_dict: Optional[Dict],
        credentials: Optional[Dict],
    ) -> AgentResponse:
        """
        Executes an operation for the given connection type using the provided credentials.
        The proxy client factory is used to get a proxy client for the given connection type
        and then the list of commands in the operation are executed on the client object.
        :param connection_type: for example "bigquery"
        :param operation_name: operation name, just for logging purposes
        :param operation_dict: the required dictionary containing the definition of the operation to run, if None an error will be raised
        :param credentials: the optional credentials dictionary
        :return: the result of executing the given operation
        """
        if not operation_dict:
            return AgentUtils.agent_response_for_error(
                "operation is a required parameter", status_code=400
            )
        try:
            operation = AgentOperation.from_dict(operation_dict)
        except Exception:
            logger.exception("Failed to read operation")
            return AgentUtils.agent_response_for_last_exception(
                prefix="Failed to read operation:", status_code=400
            )

        client: Optional[BaseProxyClient] = None
        try:
            client = ProxyClientFactory.get_proxy_client(
                connection_type, credentials, operation.skip_cache, self._platform
            )
            return self._execute_client_operation(
                connection_type, client, operation_name, operation
            )
        except Exception:
            return AgentUtils.agent_response_for_last_exception(client=client)

    def _execute_client_operation(
        self,
        connection_type: str,
        client: BaseProxyClient,
        operation_name: str,
        operation: AgentOperation,
    ) -> AgentResponse:
        logger.info(
            f"Executing operation: {connection_type}/{operation_name}",
            extra=self._logging_utils.build_extra(
                operation.trace_id,
                operation_name,
                client.log_payload(operation),
            ),
        )
        result = self._execute(client, self._logging_utils, operation_name, operation)
        return AgentResponse(result or {}, 200, operation.trace_id)

    @staticmethod
<<<<<<< HEAD
    def _execute(client: BaseProxyClient, operation: AgentOperation) -> Optional[Any]:
        context: Dict[str, Any] = {
=======
    def _execute(
        client: BaseProxyClient,
        logging_utils: LoggingUtils,
        operation_name: str,
        operation: AgentOperation,
    ) -> Optional[Any]:
        context = {
>>>>>>> 32ff2e28
            CONTEXT_VAR_CLIENT: client,
        }
        context[CONTEXT_VAR_UTILS] = OperationUtils(context)

        return AgentEvaluationUtils.execute(
            context,
            logging_utils,
            operation_name,
            operation.commands,
            operation.trace_id,
        )<|MERGE_RESOLUTION|>--- conflicted
+++ resolved
@@ -216,18 +216,13 @@
         return AgentResponse(result or {}, 200, operation.trace_id)
 
     @staticmethod
-<<<<<<< HEAD
-    def _execute(client: BaseProxyClient, operation: AgentOperation) -> Optional[Any]:
-        context: Dict[str, Any] = {
-=======
     def _execute(
         client: BaseProxyClient,
         logging_utils: LoggingUtils,
         operation_name: str,
         operation: AgentOperation,
     ) -> Optional[Any]:
-        context = {
->>>>>>> 32ff2e28
+        context: Dict[str, Any] = {
             CONTEXT_VAR_CLIENT: client,
         }
         context[CONTEXT_VAR_UTILS] = OperationUtils(context)
