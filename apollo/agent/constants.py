--- conflicted
+++ resolved
@@ -79,17 +79,6 @@
 
 # List of modules available for agent scripts
 AGENT_SCRIPT_BUILTIN_MODULES = [
-<<<<<<< HEAD
-    "typing",
-    "json",
-    "re",
-    "dataclasses",
-    "time",
-    "datetime",
-    "decimal",
-    "uuid",
-    "ipaddress",
-=======
     "abc",
     "base64",
     "binascii",
@@ -115,7 +104,6 @@
     "typing",
     "uuid",
     "zlib",
->>>>>>> 0d1cdb86
 ]
 
 # Header used to return the trace if received in the request when the result is binary
