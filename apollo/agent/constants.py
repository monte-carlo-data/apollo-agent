# Name of the attribute used in the operation result to include the error message, not included if no error
ATTRIBUTE_NAME_ERROR = "__mcd_error__"

# Name of the attribute used in the operation result to include the error type, if any
ATTRIBUTE_NAME_ERROR_TYPE = "__mcd_error_type__"

# Name of the attribute used in the operation result to include the exception text, if any
ATTRIBUTE_NAME_EXCEPTION = "__mcd_exception__"

# Name of the attribute used in the operation result to include the stack trace for the error, if any
ATTRIBUTE_NAME_STACK_TRACE = "__mcd_stack_trace__"

# Name of the attribute used in the operation result to return the trace id from the request
ATTRIBUTE_NAME_TRACE_ID = "__mcd_trace_id__"

# Name of the attribute used in the operation response to wrap the result, not included if there was an error
ATTRIBUTE_NAME_RESULT = "__mcd_result__"

# Name of the attribute used in call arguments to reference a local variable in the context
ATTRIBUTE_NAME_REFERENCE = "__reference__"

# Name of the attribute used to indicate some special types in arguments or serialized results, like `call`,
# `bytes`, etc.
ATTRIBUTE_NAME_TYPE = "__type__"

# Name of the attribute used to include data for special types like `bytes`
ATTRIBUTE_NAME_DATA = "__data__"
ATTRIBUTE_NAME_TRACE_ID = "__mcd_trace_id__"
ATTRIBUTE_NAME_RESULT = "__mcd_result__"

# Value for the attribute __type__ to indicate this is a call to another method, used to pass calls as arguments
# For example when you call `_client.method_a(_client.method_b())`, the call to `method_b` is passed in the list
# of args for `method_a`.
ATTRIBUTE_VALUE_TYPE_CALL = "call"

# Value for the attribute __type__ to indicate this is a bytes array
ATTRIBUTE_VALUE_TYPE_BYTES = "bytes"
<<<<<<< HEAD
ATTRIBUTE_VALUE_TYPE_DATETIME = "datetime"
ATTRIBUTE_VALUE_TYPE_LOOKER_CATEGORY = "looker.category"
=======
>>>>>>> 0ccb7fd4

# Value to use when redacting sensitive data in log messages
ATTRIBUTE_VALUE_REDACTED = "__redacted__"

# Name of the client variable in the evaluation context, this is the default value for `target` in calls
CONTEXT_VAR_CLIENT = "_client"

# Name of the variable holding the `utils` object that can be used for calls like `__utils.build_dict()`
CONTEXT_VAR_UTILS = "__utils"

# Header used to return the trace if received in the request when the result is binary
TRACE_ID_HEADER = "x-mcd-trace-id"

# Platform names
PLATFORM_GENERIC = "Generic"
PLATFORM_GCP = "GCP"
PLATFORM_AWS = "AWS"

# Storage types
STORAGE_TYPE_S3 = "S3"
STORAGE_TYPE_GCS = "GCS"<|MERGE_RESOLUTION|>--- conflicted
+++ resolved
@@ -25,8 +25,6 @@
 
 # Name of the attribute used to include data for special types like `bytes`
 ATTRIBUTE_NAME_DATA = "__data__"
-ATTRIBUTE_NAME_TRACE_ID = "__mcd_trace_id__"
-ATTRIBUTE_NAME_RESULT = "__mcd_result__"
 
 # Value for the attribute __type__ to indicate this is a call to another method, used to pass calls as arguments
 # For example when you call `_client.method_a(_client.method_b())`, the call to `method_b` is passed in the list
@@ -35,11 +33,13 @@
 
 # Value for the attribute __type__ to indicate this is a bytes array
 ATTRIBUTE_VALUE_TYPE_BYTES = "bytes"
-<<<<<<< HEAD
+
+# Value for the attribute __type__ to indicate this is a datetime
 ATTRIBUTE_VALUE_TYPE_DATETIME = "datetime"
+
+# Value for the attribute __type__ to indicate this is a Looker category enum, client side it will be converted to
+# the right type
 ATTRIBUTE_VALUE_TYPE_LOOKER_CATEGORY = "looker.category"
-=======
->>>>>>> 0ccb7fd4
 
 # Value to use when redacting sensitive data in log messages
 ATTRIBUTE_VALUE_REDACTED = "__redacted__"
