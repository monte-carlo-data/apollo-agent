--- conflicted
+++ resolved
@@ -100,13 +100,8 @@
         try:
             response.raise_for_status()
         except HTTPError as err:
-<<<<<<< HEAD
-            status_code = err.response.status_code if err.response else 0
-            text = err.response.text if err.response else ""
-=======
             status_code = response.status_code
             text = response.text or str(err)
->>>>>>> 830c965f
             _logger.exception(
                 f"Request failed with {status_code}",
                 extra=dict(error_text=text),
