import gzip
from datetime import timedelta
from functools import wraps
from typing import List, Dict, Optional, Union, Tuple, Callable, Any

from google.api_core.exceptions import (
    ClientError,
    Forbidden,
    NotFound,
)
from google.auth.compute_engine import IDTokenCredentials
from google.auth.transport.requests import Request
from google.cloud.storage import (
    Bucket,
    Client,
    transfer_manager,
)
from google.oauth2.service_account import Credentials
from apollo.integrations.storage.base_storage_client import BaseStorageClient


def _extract_error_message(error: ClientError) -> str:
    try:
        payload = error.response.json()  # type: ignore
    except ValueError:
        payload = {"error": {"message": error.response.text or "unknown error"}}  # type: ignore

    return payload.get("error", {}).get("message", "unknown error")


<<<<<<< HEAD
def convert_gcs_errors(func: Callable):
=======
def convert_gcs_errors(func):
    """
    Decorator used to convert GCS specific errors into BaseStorageClient errors
    """

>>>>>>> f57b9394
    @wraps(func)
    def _impl(*args, **kwargs):  # type: ignore
        try:
            return func(*args, **kwargs)
        except NotFound as e:
            raise BaseStorageClient.NotFoundError(_extract_error_message(e)) from e
        except Forbidden as e:
            raise BaseStorageClient.PermissionsError(_extract_error_message(e)) from e

    return _impl


class GcsBaseReaderWriter(BaseStorageClient):
    """
    Base class implementing a storage client for GCS (Google Cloud Storage), the class must be initialized with a
    required bucket name and an optional Credentials object.
    If no credentials are specified the default credentials from the environment (called ADC) will be used.
    All operations in this class, like `read`, `write` or `delete` are relative to the bucket specified by
    `bucket_name` in the constructor.
    """

    def __init__(
        self,
        bucket_name: str,
        credentials: Optional[Credentials] = None,
        **kwargs,  # type: ignore
    ):
        self._bucket_name = bucket_name
        self._using_default_credentials = credentials is None
        self._client = Client(credentials=credentials)

    @property
    def bucket_name(self) -> str:
        """
        Returns the bucket name referenced by this client
        """
        return self._bucket_name

    @convert_gcs_errors
    def write(self, key: str, obj_to_write: Union[bytes, str]) -> None:
        """
        Writes a file in the given key, contents are included as bytes or string.
        :param key: path to the file, for example /dir/name.ext
        :param obj_to_write: contents for the file, specified as a bytes array or string
        """
        bucket: Bucket = self._client.get_bucket(self._bucket_name)
        bucket.blob(key).upload_from_string(obj_to_write)

    @convert_gcs_errors
    def read(
        self,
        key: str,
        decompress: Optional[bool] = False,
        encoding: Optional[str] = None,
    ) -> Union[bytes, str]:
        """
        Returns the contents of the specified file.
        :param key: path to the file, for example /dir/name.ext
        :param decompress: flag indicating if `gzip` contents should be decompressed automatically
        :param encoding: if set binary content will be decoded using this encoding and a string will be returned
        :return: a bytes object, unless encoding is set, in which case it returns a string.
        """
        bucket: Bucket = self._client.get_bucket(self._bucket_name)
        content = bucket.blob(blob_name=key).download_as_bytes()
        if decompress and self._is_gzip(content):
            content = gzip.decompress(content)
        if encoding is not None:
            content = content.decode(encoding)
        return content

    @convert_gcs_errors
    def read_many_json(self, prefix: str) -> Dict:
        """
        Reads all JSON files under `prefix` and returns a dictionary where the key is the file path and the value
        is the dictionary loaded from the JSON file.
        :param prefix: Prefix for the files to load, for example: `/dir/`
        :return: a dictionary where the key is the file path and the value is the dictionary loaded from the JSON file.
        """
        temp_dict = {}
        bucket: Bucket = self._client.get_bucket(self._bucket_name)
        for blob in bucket.list_blobs(prefix=prefix):
            temp_dict[blob.name] = self.read_json(blob.name)
        return temp_dict

    @convert_gcs_errors
    def download_file(self, key: str, download_path: str) -> None:
        """
        Downloads the file at `key` to the local file indicated by `download_path`.
        :param key: path to the file, for example /dir/name.ext
        :param download_path: local path to the file where the contents of `key` will be stored.
        """
        bucket: Bucket = self._client.get_bucket(self._bucket_name)
        bucket.blob(key).download_to_filename(download_path)

    @convert_gcs_errors
    def managed_download(self, key: str, download_path: str):
        """
        Performs a managed transfer that might be multipart, downloads the file at `key` to the local file at
        `download_path`.
        :param key: path to the file, for example /dir/name.ext
        :param download_path: local path to the file where the contents of `key` will be stored.
        """
        bucket: Bucket = self._client.get_bucket(self._bucket_name)
        blob = bucket.blob(key)
        transfer_manager.download_chunks_concurrently(blob=blob, filename=download_path)

    @convert_gcs_errors
    def delete(self, key: str) -> None:
        """
        Deletes the file at `key`
        :param key: path to the file, for example /dir/name.ext
        """
        bucket: Bucket = self._client.get_bucket(self._bucket_name)
        bucket.blob(key).delete()

    @convert_gcs_errors
    def list_objects(
        self,
        prefix: Optional[str] = None,
        batch_size: Optional[int] = None,
        continuation_token: Optional[str] = None,
        delimiter: Optional[str] = None,
        *args,  # type: ignore
        **kwargs,  # type: ignore
    ) -> Tuple[Union[List, None], Union[str, None]]:
        """
        List objects (files and folder) under the specified prefix.
        Delimiter is set to "/" to return sub-folders, documentation about delimiter in GCS requests available here:
        https://cloud.google.com/storage/docs/json_api/v1/objects/list
        Prefix can be used to return contents of folders.
        :param prefix: Prefix to use for listing, it can be used to list folders, for example: `prefix=/dir/`
        :param batch_size: Used to page the result
        :param continuation_token: Used to page the result, the second value in the resulting tuple is the continuation
            token for the next call.
        :param delimiter: Set to "/" to return sub-folders, when set the result will include the list of prefixes
            returned by GCS instead of metadata for the objects.
        :return: A tuple with the result list and the continuation token. The result list includes the following
            attributes (when no delimiter is set): ETag, Key, Size, LastModified, StorageClass. If delimiter is
            specified only Prefix is included in the result for each listed folder.
        """
        params_dict: Dict[str, Any] = {"bucket_or_name": self._bucket_name}
        if prefix:
            params_dict["prefix"] = prefix
        if delimiter:
            params_dict["delimiter"] = delimiter
        if batch_size:
            params_dict["max_results"] = batch_size
        if continuation_token:
            params_dict["page_token"] = continuation_token

        # The way list_blobs() work is that it returns an iterator that iterates through all the
        # results doing paging behind the scenes.
        # The resulting iterator iterates through multiple pages. What page_token actually
        # represents is which page the iterator should START at. It no page_token is provided it
        # will start at the first page.
        iterator = self._client.list_blobs(**params_dict)
        page = next(iterator.pages)

        # specifying a delimiter results in a common prefix collection rather than any
        # contents but, can be utilized to roll up "sub-folders"
        # we're returning the same exact format returned by S3ReaderWriter for compatibility reasons
        if delimiter:
            result_list = [{"Prefix": prefix} for prefix in page.prefixes]
        else:
            result_list = [
                {
                    "ETag": blob.etag,
                    "Key": blob.name,
                    "Size": blob.size,
                    "LastModified": blob.updated,
                    "StorageClass": blob.storage_class,
                }
                for blob in list(page)
            ]
        return result_list, iterator.next_page_token

    @convert_gcs_errors
    def generate_presigned_url(self, key: str, expiration: timedelta) -> str:
        """
        Generates a pre-signed url for the given file with the specified expiration.
        :param key: path to the file, for example /dir/name.ext
        :param expiration: time for the generated link to expire, expressed as a timedelta object.
        :return: a pre-signed url to access the specified file.
        """
        bucket: Bucket = self._client.get_bucket(self._bucket_name)
        blob = bucket.get_blob(blob_name=key)
        if not blob:
            raise self.NotFoundError(f"blob with key {key} does not exist")
        if self._using_default_credentials:
            # workaround needed to sign urls when running in CloudRun, more information:
            # https://gist.github.com/jezhumble/91051485db4462add82045ef9ac2a0ec
            # https://github.com/googleapis/google-cloud-python/issues/922
            signing_credentials = IDTokenCredentials(Request(), "")
            return blob.generate_signed_url(
                expiration=expiration,
                credentials=signing_credentials,
            )
        else:
            return blob.generate_signed_url(expiration=expiration)

    @convert_gcs_errors
    def is_bucket_private(self) -> bool:
        """
        Checks if the bucket has public access prevention according to definitions in:
        https://cloud.google.com/storage/docs/public-access-prevention.

        :return: True if public access prevention is on and False otherwise.
        """
        bucket: Bucket = self._client.get_bucket(self._bucket_name)
        if not bucket.iam_configuration.uniform_bucket_level_access_enabled:
            # access is subject to object ACLs (fine-grained)
            return False
        if bucket.iam_configuration.public_access_prevention == "enforced":
            # public access is explicitly and uniformly prevented
            return True

        policy = bucket.get_iam_policy()
        for binding in policy.bindings:
            for member in binding["members"]:
                if member == "allUsers" or member == "allAuthenticatedUsers":
                    # public to the internet
                    return False
        return True<|MERGE_RESOLUTION|>--- conflicted
+++ resolved
@@ -28,15 +28,11 @@
     return payload.get("error", {}).get("message", "unknown error")
 
 
-<<<<<<< HEAD
 def convert_gcs_errors(func: Callable):
-=======
-def convert_gcs_errors(func):
     """
     Decorator used to convert GCS specific errors into BaseStorageClient errors
     """
 
->>>>>>> f57b9394
     @wraps(func)
     def _impl(*args, **kwargs):  # type: ignore
         try:
