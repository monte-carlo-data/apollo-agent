import os
from datetime import timedelta
from typing import Optional, BinaryIO, Dict, cast, Any

from apollo.agent.constants import (
    PLATFORM_GCP,
    PLATFORM_AWS,
    STORAGE_TYPE_GCS,
    STORAGE_TYPE_S3,
)
from apollo.agent.env_vars import STORAGE_TYPE_ENV_VAR
from apollo.agent.models import AgentConfigurationError, AgentOperation
from apollo.agent.utils import AgentUtils
from apollo.integrations.base_proxy_client import BaseProxyClient
from apollo.integrations.gcs.gcs_reader_writer import GcsReaderWriter
from apollo.integrations.s3.s3_reader_writer import S3ReaderWriter
from apollo.integrations.storage.base_storage_client import BaseStorageClient

_API_SERVICE_NAME = "storage"
_API_VERSION = "v1"

_ERROR_TYPE_NOTFOUND = "NotFound"
_ERROR_TYPE_PERMISSIONS = "Permissions"

_BUCKET_NAME_LOG_ATTRIBUTE = "bucket_name"
_OBJ_TO_WRITE_ARG_NAME = "obj_to_write"

_DEFAULT_PLATFORM_STORAGE = {
    PLATFORM_GCP: STORAGE_TYPE_GCS,
    PLATFORM_AWS: STORAGE_TYPE_S3,
}

_STORAGE_CLIENTS = {
    STORAGE_TYPE_GCS: GcsReaderWriter,
    STORAGE_TYPE_S3: S3ReaderWriter,
}


class StorageProxyClient(BaseProxyClient):
    """
    Proxy client for storage operations, it forwards calls to a `BaseStorageClient`, for example GCS or S3.
    The storage client to use is automatically derived from the platform:
    - AWS -> S3
    - GCP -> GCS
    - Generic -> S3/GCS as configured by MCD_STORAGE env var
    Credentials to use by the storage client are derived from the environment, in the case of S3 from env vars as
    supported by boto3, for GCS from ADC (Application Default Credentials) that are automatically set when
    running in CloudRun and can be set with `gcloud` CLI or API in other cases.
    """

    def __init__(self, platform: str, **kwargs):  # type: ignore
        storage: Optional[str] = os.getenv(STORAGE_TYPE_ENV_VAR)
        if not storage:
            storage = _DEFAULT_PLATFORM_STORAGE.get(platform)
            if not storage:
                raise ValueError(f"Missing {STORAGE_TYPE_ENV_VAR} env var")

        storage_client = _STORAGE_CLIENTS.get(storage)
        if not storage_client:
            raise AgentConfigurationError(f"Invalid storage type: {storage}")

        self._client = cast(BaseStorageClient, storage_client())

    @property
    def wrapped_client(self):
        return self._client

    def get_error_type(self, error: Exception) -> Optional[str]:
        """
        Returns an error type string for the given exception, this is used client side to create again the required
        exception type.
        :param error: the exception occurred.
        :return: an error type if the exception is mapped to an error type for this client, `None` otherwise.
        """
        if isinstance(error, BaseStorageClient.PermissionsError):
            return _ERROR_TYPE_PERMISSIONS
        elif isinstance(error, BaseStorageClient.NotFoundError):
            return _ERROR_TYPE_NOTFOUND
        return super().get_error_type(error)

    def log_payload(self, operation: AgentOperation) -> Dict:
        """
        Implements `log_payload` from `BaseProxyClient` to include the bucket name in log messages for this client.
        """
        payload: Dict[str, Any] = {
            **super().log_payload(operation),
            "bucket_name": self._client.bucket_name,
        }
        return AgentUtils.redact_attributes(payload, [_OBJ_TO_WRITE_ARG_NAME])

    def download_file(self, key: str) -> BinaryIO:
        """
        Downloads the file to a temporary file and returns a BinaryIO object with the contents.
        :param key: path to the file in the bucket
        :return: BinaryIO object with the contents of the file.
        """
        path = AgentUtils.temp_file_path()
        self._client.download_file(key, path)
        return AgentUtils.open_file(path)

    def upload_file(self, key: str, local_file_path: str):
        """
        Uploads the local file at `local_file_path` to `key` in the associated bucket
<<<<<<< HEAD
=======
        :param key: target path in the bucket for the uploaded file
        :param local_file_path: local path of the file to upload.
>>>>>>> b4a82f1b
        """
        self._client.upload_file(key, local_file_path)

    def managed_download(self, key: str) -> BinaryIO:
        """
        Downloads the file to a temporary file and returns a BinaryIO object with the contents.
        :param key: path to the file in the bucket.
        :return: BinaryIO object with the contents of the file.
        """
        path = AgentUtils.temp_file_path()
        self._client.managed_download(key, path)
        return AgentUtils.open_file(path)

    def list_objects(self, *args, **kwargs):  # type: ignore
        """
        Returns the list of objects and the continuation token, the tuple (list, token) returned by the storage
        client is converted to a dictionary with keys "list" and "page_token" so it can be serialized back
        as a JSON document.
        """
        result, page_token = self._client.list_objects(*args, **kwargs)
        return {
            "list": result,
            "page_token": page_token,
        }

    def generate_presigned_url(self, key: str, expiration: int) -> str:
        """
        Generates a pre-signed URL, converts the received expiration seconds to timedelta as that's the
        parameter type required by the storage client.
        :param key: path to the file in the bucket
        """
        return self._client.generate_presigned_url(
            key=key, expiration=timedelta(seconds=expiration)
        )

    def should_log_exception(self, ex: Exception) -> bool:
        """
        Don't log NotFound exceptions to reduce the number of error logs, dc-core checks if an idempotent
        request is present for every single request, and it always fails the first time.
        :param ex: the exception occurred.
        :return: False if the exception is a NotFound error, True otherwise.
        """
        if isinstance(ex, BaseStorageClient.NotFoundError):
            return False
        else:
            return super().should_log_exception(ex)<|MERGE_RESOLUTION|>--- conflicted
+++ resolved
@@ -101,11 +101,8 @@
     def upload_file(self, key: str, local_file_path: str):
         """
         Uploads the local file at `local_file_path` to `key` in the associated bucket
-<<<<<<< HEAD
-=======
         :param key: target path in the bucket for the uploaded file
         :param local_file_path: local path of the file to upload.
->>>>>>> b4a82f1b
         """
         self._client.upload_file(key, local_file_path)
 
