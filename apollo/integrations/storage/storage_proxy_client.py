--- conflicted
+++ resolved
@@ -48,21 +48,10 @@
     running in CloudRun and can be set with `gcloud` CLI or API in other cases.
     """
 
-<<<<<<< HEAD
     def __init__(self, platform: str, **kwargs):  # type: ignore
-        storage: Optional[str] = None
-        if platform == PLATFORM_GCP:
-            storage = STORAGE_TYPE_GCS
-        elif platform == PLATFORM_AWS:
-            storage = STORAGE_TYPE_S3
-        elif platform == PLATFORM_GENERIC:
-            storage = os.getenv(STORAGE_TYPE_ENV_VAR)
-=======
-    def __init__(self, platform: str, **kwargs):
         storage: Optional[str] = os.getenv(STORAGE_TYPE_ENV_VAR)
         if not storage:
             storage = _DEFAULT_PLATFORM_STORAGE.get(platform)
->>>>>>> c0439472
             if not storage:
                 raise ValueError(f"Missing {STORAGE_TYPE_ENV_VAR} env var")
 
