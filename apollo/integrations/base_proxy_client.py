from abc import ABC, abstractmethod
from typing import Optional, Any, Dict

from apollo.agent.models import AgentOperation


class BaseProxyClient(ABC):
    @property
    @abstractmethod
    def wrapped_client(self):
        pass

    def get_error_type(self, error: Exception) -> Optional[str]:
        """
        Returns the error type to send to the client based on the given exception, this is optional but
        in some cases is used to map to the right exception type client side.
        :param error: the exception to return the error type for
        :return: the error type to send to the client or None if there's no specific error type for this exception.
        """
        return None

    def log_payload(self, operation: AgentOperation) -> Dict:
        """
        Returns the `extra` payload to include in the log message for the given operation on this client.
        :param operation: the operation that is about to be executed on this client
        :return: The `extra` payload to include in the log message, by default `operation.to_dict()` but sub classes
            can override to return more or less data (for example to trim/redact sensitive data).
        """
        return operation.to_dict()

<<<<<<< HEAD
    def process_result(self, value: Any) -> Any:
        """
        Process the result before sending it to the client, it allows the client to convert objects before
        JSON serialization takes place, for example Looker client uses it to convert Looker API objects
        into dictionaries
        """
        return value
=======
    def should_log_exception(self, ex: Exception) -> bool:
        """
        It can be used to prevent logging an error for certain exceptions, for example storage client is not logging
        not found errors. By default, all exceptions are logged.
        :param ex: the exception occurred.
        :return: True if the exception should be logged, False otherwise. By default, True is returned.
        """
        return True
>>>>>>> 444c5931
<|MERGE_RESOLUTION|>--- conflicted
+++ resolved
@@ -28,7 +28,6 @@
         """
         return operation.to_dict()
 
-<<<<<<< HEAD
     def process_result(self, value: Any) -> Any:
         """
         Process the result before sending it to the client, it allows the client to convert objects before
@@ -36,7 +35,7 @@
         into dictionaries
         """
         return value
-=======
+
     def should_log_exception(self, ex: Exception) -> bool:
         """
         It can be used to prevent logging an error for certain exceptions, for example storage client is not logging
@@ -44,5 +43,4 @@
         :param ex: the exception occurred.
         :return: True if the exception should be logged, False otherwise. By default, True is returned.
         """
-        return True
->>>>>>> 444c5931
+        return True