--- conflicted
+++ resolved
@@ -1,9 +1,5 @@
 from abc import ABC, abstractmethod
-<<<<<<< HEAD
-from typing import Optional
-=======
 from typing import Optional, Any
->>>>>>> 26ee872e
 
 
 class BaseProxyClient(ABC):
@@ -13,11 +9,7 @@
         pass
 
     def get_error_type(self, error: Exception) -> Optional[str]:
-<<<<<<< HEAD
-        return None
-=======
         return None
 
     def process_result(self, value: Any) -> Any:
-        return value
->>>>>>> 26ee872e
+        return value