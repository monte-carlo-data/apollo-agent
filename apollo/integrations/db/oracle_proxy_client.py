--- conflicted
+++ resolved
@@ -8,14 +8,6 @@
 import oracledb
 from oracledb.base_impl import DbType
 
-<<<<<<< HEAD
-from apollo.agent.constants import (
-    ATTRIBUTE_NAME_DATA,
-    ATTRIBUTE_NAME_TYPE,
-    ATTRIBUTE_VALUE_TYPE_ORACLE_DB_TYPE,
-)
-=======
->>>>>>> a54b4851
 from apollo.agent.utils import AgentUtils
 from apollo.integrations.db.base_db_proxy_client import BaseDbProxyClient
 
@@ -46,22 +38,11 @@
 
     @classmethod
     def _serialize_description(cls, value: Any) -> Any:
-<<<<<<< HEAD
-        # Oracle cursor returns the column type as <DbType DB_TYPE_NUMBER> instead of a type_code
-        # which we expect. Here we are converting this type to a string of the type so the
-        # description can be serialized. So <DbType DB_TYPE_NUMBER> will become just DB_TYPE_NUMBER.
-        if isinstance(value, DbType):
-            return {
-                ATTRIBUTE_NAME_TYPE: ATTRIBUTE_VALUE_TYPE_ORACLE_DB_TYPE,
-                ATTRIBUTE_NAME_DATA: value.name,
-            }
-=======
         if isinstance(value, DbType):
             # Oracle cursor returns the column type as <DbType DB_TYPE_NUMBER> instead of a
             # type_code which we expect. Here we are converting this type to a string of the type
             # so the description can be serialized. So <DbType DB_TYPE_NUMBER> will become just
             # DB_TYPE_NUMBER.
             return value.name
->>>>>>> a54b4851
         else:
             return AgentUtils.serialize_value(value)