from typing import Dict, Optional

import psycopg2
from psycopg2 import DatabaseError
from psycopg2.errors import QueryCanceled, InsufficientPrivilege  # noqa

from apollo.integrations.db.base_db_proxy_client import BaseDbProxyClient

_ATTR_CONNECT_ARGS = "connect_args"
_KEEP_ALIVE_SETTING = "keepalives"


class PostgresProxyClient(BaseDbProxyClient):
    """
    Proxy client for Postgres. Credentials are expected to be supplied under "connect_args" and
    will be passed directly to `psycopg2.connect`, so only attributes supported as parameters by
    `psycopg2.connect` should be passed.
    """

    def __init__(self, credentials: Optional[Dict], client_type: str = "postgres", **kwargs):  # type: ignore
        if not credentials or _ATTR_CONNECT_ARGS not in credentials:
            raise ValueError(
                f"{client_type.capitalize()} agent client requires {_ATTR_CONNECT_ARGS} in credentials"
            )

        connect_args = {
            **credentials[_ATTR_CONNECT_ARGS],
        }
        # we were having tcp keep alive issues in Azure, so we're forcing it now unless configured from the dc
        # https://www.postgresql.org/docs/current/libpq-connect.html#LIBPQ-KEEPALIVES
<<<<<<< HEAD
        if _KEEP_ALIVE_SETTING not in connect_args:
            connect_args[_KEEP_ALIVE_SETTING] = 1
            connect_args[f"{_KEEP_ALIVE_SETTING}_idle"] = 30
            connect_args[f"{_KEEP_ALIVE_SETTING}_interval"] = 10
            connect_args[f"{_KEEP_ALIVE_SETTING}_count"] = 5
=======
        if "keepalives" not in connect_args:
            connect_args["keepalives"] = 1  # enables tcp keep alive messages.
            connect_args[
                "keepalives_idle"
            ] = 30  # start sending keep-alive packets after 30 seconds of inactivity.
            connect_args[
                "keepalives_interval"
            ] = 10  # re-send keep-alive messages not acknowledged after 10 secs.
            connect_args[
                "keepalives_count"
            ] = 5  # 5 keep-alive messages lost before considering connection lost.
>>>>>>> 53e16852

        self._connection = psycopg2.connect(**connect_args)

    @property
    def wrapped_client(self):
        return self._connection

    def get_error_type(self, error: Exception) -> Optional[str]:
        """
        Convert PG errors QueryCanceled, InsufficientPrivilege and DatabaseError to error types
        that can be converted back to PG errors client side.
        """
        if isinstance(error, QueryCanceled):
            return "QueryCanceled"
        elif isinstance(error, InsufficientPrivilege):
            return "InsufficientPrivilege"
        elif isinstance(error, DatabaseError):
            return "DatabaseError"
        return super().get_error_type(error)<|MERGE_RESOLUTION|>--- conflicted
+++ resolved
@@ -7,7 +7,6 @@
 from apollo.integrations.db.base_db_proxy_client import BaseDbProxyClient
 
 _ATTR_CONNECT_ARGS = "connect_args"
-_KEEP_ALIVE_SETTING = "keepalives"
 
 
 class PostgresProxyClient(BaseDbProxyClient):
@@ -28,13 +27,6 @@
         }
         # we were having tcp keep alive issues in Azure, so we're forcing it now unless configured from the dc
         # https://www.postgresql.org/docs/current/libpq-connect.html#LIBPQ-KEEPALIVES
-<<<<<<< HEAD
-        if _KEEP_ALIVE_SETTING not in connect_args:
-            connect_args[_KEEP_ALIVE_SETTING] = 1
-            connect_args[f"{_KEEP_ALIVE_SETTING}_idle"] = 30
-            connect_args[f"{_KEEP_ALIVE_SETTING}_interval"] = 10
-            connect_args[f"{_KEEP_ALIVE_SETTING}_count"] = 5
-=======
         if "keepalives" not in connect_args:
             connect_args["keepalives"] = 1  # enables tcp keep alive messages.
             connect_args[
@@ -46,7 +38,6 @@
             connect_args[
                 "keepalives_count"
             ] = 5  # 5 keep-alive messages lost before considering connection lost.
->>>>>>> 53e16852
 
         self._connection = psycopg2.connect(**connect_args)
 
