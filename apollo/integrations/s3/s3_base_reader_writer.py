import gzip
from abc import abstractmethod
from dataclasses import (
    dataclass,
    field,
)
from datetime import timedelta
from typing import List, Dict, Optional, Union, Tuple, Any

from botocore.exceptions import ClientError
from dataclasses_json import (
    DataClassJsonMixin,
    LetterCase,
    config,
    dataclass_json,
)

from apollo.integrations.storage.base_storage_client import BaseStorageClient

_ACL_GRANTEE_TYPE_GROUP = "Group"
_ACL_GRANTEE_URI_ALL_USERS = "http://acs.amazonaws.com/groups/global/AllUsers"
_ACL_GRANTEE_URI_AUTH_USERS = (
    "http://acs.amazonaws.com/groups/global/AuthenticatedUsers"
)
_ACL_GRANTEE_PUBLIC_GROUPS = [_ACL_GRANTEE_URI_ALL_USERS, _ACL_GRANTEE_URI_AUTH_USERS]


@dataclass_json(letter_case=LetterCase.PASCAL)  # type: ignore
@dataclass
class S3PublicAccessBlockConfiguration(DataClassJsonMixin):
    ignore_public_acls: bool
    restrict_public_buckets: bool


@dataclass_json(letter_case=LetterCase.PASCAL)  # type: ignore
@dataclass
class S3PolicyStatus(DataClassJsonMixin):
    is_public: bool


@dataclass_json(letter_case=LetterCase.PASCAL)  # type: ignore
@dataclass
class S3AclGrantee(DataClassJsonMixin):
    type: str
    uri: Optional[str] = field(metadata=config(field_name="URI"), default=None)


@dataclass_json(letter_case=LetterCase.PASCAL)  # type: ignore
@dataclass
class S3AclGrant(DataClassJsonMixin):
    grantee: S3AclGrantee


@dataclass_json(letter_case=LetterCase.PASCAL)  # type: ignore
@dataclass
class S3Acls(DataClassJsonMixin):
    grants: Optional[List[S3AclGrant]] = None


class S3BaseReaderWriter(BaseStorageClient):
    """
    The base class for the S3 storage client, a subclass must provide the S3 client and resource by
    implementing the abstract properties: `s3_client` and `s3_resource`.
    """

    def __init__(
        self,
        bucket_name: str,
    ):
        self._bucket_name = bucket_name

    @property
    @abstractmethod
    def s3_client(self):
        """
        Needs to be implemented by subclasses to provide a client for S3, for example: `boto3.client("s3")`
        """
        raise NotImplementedError()

    @property
    @abstractmethod
    def s3_resource(self):
        """
        Needs to be implemented by subclasses to provide a client for S3, for example: `boto3.resource("s3")`
        """
        raise NotImplementedError()

    @property
    def bucket_name(self) -> str:
        """
        Returns the bucket name referenced by this client
        """
        return self._bucket_name

<<<<<<< HEAD
    def write(self, key: str, obj_to_write: Union[bytes, str]) -> None:
=======
    def write(self, key: str, obj_to_write) -> None:
        """
        Writes a file in the given key, contents are included as bytes or string.
        :param key: path to the file, for example /dir/name.ext
        :param obj_to_write: contents for the file, specified as a bytes array or string
        """
>>>>>>> c0439472
        try:
            self.s3_client.put_object(
                Bucket=self._bucket_name,
                Key=key,
                Body=obj_to_write,
                ServerSideEncryption="AES256",
            )
        except ClientError as e:
            raise self.GenericError(str(e)) from e

    def read(
        self,
        key: str,
        decompress: Optional[bool] = False,
        encoding: Optional[str] = None,
    ) -> Union[bytes, str]:
        """
        Read a file from S3.

        Decompress the file if the "decompress" flag is set and the file is in a known compressed
        format (currently only GZIP is supported). If the file is not compressed, return the
        content.

        :param key: path to the file, for example /dir/name.ext
        :param decompress: flag indicating if `gzip` contents should be decompressed automatically
        :param encoding: if set binary content will be decoded using this encoding and a string will be returned
        :return: a bytes object, unless encoding is set, in which case it returns a string.
        """
        try:
            retrieved_obj = self.s3_client.get_object(Bucket=self._bucket_name, Key=key)
            content = retrieved_obj["Body"].read()
            if decompress and self._is_gzip(content):
                content = gzip.decompress(content)
            if encoding is not None:
                content = content.decode(encoding)
            return content
        except ClientError as e:
            if e.response["Error"]["Code"] == "NoSuchKey":
                raise self.NotFoundError(str(e)) from e
            raise self.GenericError(str(e)) from e

    def read_many_json(self, prefix: str) -> Dict:
        """
        Reads all JSON files under `prefix` and returns a dictionary where the key is the file path and the value
        is the dictionary loaded from the JSON file.
        :param prefix: Prefix for the files to load, for example: `/dir/`
        :return: a dictionary where the key is the file path and the value is the dictionary loaded from the JSON file.
        """
        temp_dict = {}
        for config_file_obj in self.s3_client.list_objects(self._bucket_name).filter(
            Prefix=prefix
        ):
            temp_dict[config_file_obj.key] = self.read_json(config_file_obj.key)
        return temp_dict

    def download_file(self, key: str, download_path: str) -> None:
        """
        Downloads the file at `key` to the local file indicated by `download_path`.
        :param key: path to the file, for example /dir/name.ext
        :param download_path: local path to the file where the contents of `key` will be stored.
        """
        self.s3_resource.meta.client.download_file(
            self._bucket_name, key, download_path
        )

    def managed_download(self, key: str, download_path: str):
        """
        Performs a managed transfer that might be multipart, downloads the file at `key` to the local file at
        `download_path`.
        :param key: path to the file, for example /dir/name.ext
        :param download_path: local path to the file where the contents of `key` will be stored.
        """
        with open(download_path, "wb") as data:
            self.s3_client.download_fileobj(self._bucket_name, key, data)

    def delete(self, key: str) -> None:
        """
        Deletes the file at `key`
        :param key: path to the file, for example /dir/name.ext
        """
        try:
            self.s3_client.delete_object(Bucket=self._bucket_name, Key=key)
        except ClientError as e:
            if e.response["Error"]["Code"] == "NoSuchKey":
                raise self.NotFoundError(str(e)) from e
            raise self.GenericError(str(e)) from e

    def list_objects(
        self,
        prefix: Optional[str] = None,
        batch_size: Optional[int] = None,
        continuation_token: Optional[str] = None,
        delimiter: Optional[str] = None,
        *args,  # type: ignore
        **kwargs,  # type: ignore
    ) -> Tuple[Union[List, None], Union[str, None]]:
<<<<<<< HEAD
        params_dict: Dict[str, Any] = {"Bucket": self._bucket_name}
=======
        """
        List objects (files and folder) under the specified prefix.
        Delimiter is set to "/" to return sub-folders, documentation about delimiter in S3 requests available here:
        https://docs.aws.amazon.com/AmazonS3/latest/API/API_ListObjectsV2.html#API_ListObjectsV2_RequestSyntax
        Prefix can be used to return contents of folders.
        :param prefix: Prefix to use for listing, it can be used to list folders, for example: `prefix=/dir/`
        :param batch_size: Used to page the result
        :param continuation_token: Used to page the result, the second value in the resulting tuple is the continuation
            token for the next call.
        :param delimiter: Set to "/" to return sub-folders, when set the result will include the list of prefixes
            returned by S3 instead of metadata for the objects.
        :return: A tuple with the result list and the continuation token. The result list includes the following
            attributes (when no delimiter is set): ETag, Key, Size, LastModified, StorageClass. If delimiter is
            specified only Prefix is included in the result for each listed folder.
        """
        params_dict = {"Bucket": self._bucket_name}
>>>>>>> c0439472
        if prefix:
            params_dict["Prefix"] = prefix
        if delimiter:
            params_dict["Delimiter"] = delimiter
        if batch_size:
            params_dict["MaxKeys"] = batch_size
        if continuation_token:
            params_dict["ContinuationToken"] = continuation_token

        try:
            objects_dict = self.s3_client.list_objects_v2(**params_dict)
            # specifying a delimiter results in a common prefix collection rather than any
            # contents but, can be utilized to roll up "sub-folders"
            return (
                objects_dict.get("CommonPrefixes")
                if delimiter
                else objects_dict.get("Contents"),
                objects_dict.get("NextContinuationToken"),
            )
        except ClientError as e:
            raise self.GenericError(str(e)) from e

    def generate_presigned_url(self, key: str, expiration: timedelta) -> str:
        """
        Generates a pre-signed url for the given file with the specified expiration.
        :param key: path to the file, for example /dir/name.ext
        :param expiration: time for the generated link to expire, expressed as a timedelta object.
        :return: a pre-signed url to access the specified file.
        """
        try:
            return self.s3_client.generate_presigned_url(
                "get_object",
                Params={
                    "Bucket": self._bucket_name,
                    "Key": key,
                },
                ExpiresIn=expiration.total_seconds(),
            )
        except ClientError as e:
            if e.response["Error"]["Code"] == "NoSuchKey":
                raise self.NotFoundError(str(e)) from e
            raise self.GenericError(str(e)) from e

    def is_bucket_private(self) -> bool:
        """
        Read about the "meaning of public" here:
        https://docs.aws.amazon.com/AmazonS3/latest/userguide/access-control-block-public-access.html
        Based on the definition there, we follow these steps to check if a bucket is public:

        1) we get the PublicAccessBlockConfiguration

        2) if PublicAccessBlockConfiguration.IgnorePublicAcls=false, this means that ACLs giving
           public access won't be ignored, and they must be considered. So, we request the acls and
           check for public access as defined in that page (if AllUsers or AuthenticatedUsers are
           granted access)

        3) if PublicAccessBlockConfiguration.RestrictPublicBuckets=false, this means that a
           Bucket Policy granting public access won't be ignored, so we need to check the Policy
           Status for the bucket (that takes care of implementing the logic described on the page),
           if PolicyStatus.IsPublic=true then the bucket is public.

        4) If both PublicAccessBlockConfiguration.IgnorePublicAcls and
           PublicAccessBlockConfiguration.RestrictPublicBuckets are true, then we know the bucket is
           private. Please consider the result in PublicAccessBlockConfiguration takes into account
           both the settings for the account and the bucket, so no need to check for the account
           settings.

        See: https://docs.aws.amazon.com/cli/latest/reference/s3api/get-public-access-block.html
        :return: True if public access is disabled for the bucket and False if the bucket is publicly available.
        """

        public_access_block = self._get_public_access_block()
        if not public_access_block:
            return False

        acls_private = public_access_block.ignore_public_acls  # public acls are ignored
        policy_private = (
            public_access_block.restrict_public_buckets
        )  # public policy is ignored
        if not acls_private:  # public acls not ignored, check if there's any public acl
            acls = self._get_bucket_acls()
            if acls is None or not self._contains_public_acl(acls):
                acls_private = True

        if (
            not policy_private
        ):  # public policy is not ignored, check if policy is public
            policy_status = self._get_bucket_policy_status()
            if policy_status is None or not policy_status.is_public:
                policy_private = True

        return acls_private and policy_private

    def _get_public_access_block(self) -> Optional[S3PublicAccessBlockConfiguration]:
        try:
            response = self.s3_client.get_public_access_block(Bucket=self._bucket_name)
            public_access_block_dict = response.get(
                "PublicAccessBlockConfiguration", {}
            )
            return S3PublicAccessBlockConfiguration.from_dict(public_access_block_dict)
        except ClientError as e:
            if e.response["Error"]["Code"] == "NoSuchPublicAccessBlockConfiguration":
                return None
            raise self.GenericError(str(e)) from e

    def _get_bucket_acls(self) -> Optional[S3Acls]:
        try:
            return S3Acls.from_dict(
                self.s3_client.get_bucket_acl(Bucket=self._bucket_name) or {}
            )
        except ClientError as e:
            raise self.GenericError(str(e)) from e

    def _get_bucket_policy_status(self) -> Optional[S3PolicyStatus]:
        """
        The implementation of get_bucket_policy_status takes care of checking what's described in
        the "Meaning of Public" doc for bucket policies and returns a flag indicating if the
        bucket is public or not. We use get_bucket_policy_status to check for public buckets when
        PublicAccessBlockConfiguration is not configured to ignore public policies.

        https://boto3.amazonaws.com/v1/documentation/api/latest/reference/services/s3/client/get_bucket_policy_status.html
        """
        try:
            response = (
                self.s3_client.get_bucket_policy_status(Bucket=self._bucket_name) or {}
            )
            return S3PolicyStatus.from_dict(response.get("PolicyStatus", {}))
        except ClientError as e:
            if e.response["Error"]["Code"] == "NoSuchBucketPolicy":
                return None
            raise self.GenericError(str(e)) from e

    @classmethod
    def _contains_public_acl(cls, acls: S3Acls) -> bool:
        """
        Amazon S3 considers a bucket or object ACL public if it grants any permissions to members
        of the predefined AllUsers or AuthenticatedUsers groups.

        https://docs.aws.amazon.com/AmazonS3/latest/userguide/access-control-block-public-access.html
        """
        if acls.grants:
            return any(cls._is_public_grant(grant) for grant in acls.grants)
        return False

    @classmethod
    def _is_public_grant(cls, grant: S3AclGrant) -> bool:
        if grant.grantee.type == _ACL_GRANTEE_TYPE_GROUP:
            return grant.grantee.uri in _ACL_GRANTEE_PUBLIC_GROUPS
        return False<|MERGE_RESOLUTION|>--- conflicted
+++ resolved
@@ -92,16 +92,12 @@
         """
         return self._bucket_name
 
-<<<<<<< HEAD
     def write(self, key: str, obj_to_write: Union[bytes, str]) -> None:
-=======
-    def write(self, key: str, obj_to_write) -> None:
         """
         Writes a file in the given key, contents are included as bytes or string.
         :param key: path to the file, for example /dir/name.ext
         :param obj_to_write: contents for the file, specified as a bytes array or string
         """
->>>>>>> c0439472
         try:
             self.s3_client.put_object(
                 Bucket=self._bucket_name,
@@ -198,9 +194,6 @@
         *args,  # type: ignore
         **kwargs,  # type: ignore
     ) -> Tuple[Union[List, None], Union[str, None]]:
-<<<<<<< HEAD
-        params_dict: Dict[str, Any] = {"Bucket": self._bucket_name}
-=======
         """
         List objects (files and folder) under the specified prefix.
         Delimiter is set to "/" to return sub-folders, documentation about delimiter in S3 requests available here:
@@ -216,8 +209,7 @@
             attributes (when no delimiter is set): ETag, Key, Size, LastModified, StorageClass. If delimiter is
             specified only Prefix is included in the result for each listed folder.
         """
-        params_dict = {"Bucket": self._bucket_name}
->>>>>>> c0439472
+        params_dict: Dict[str, Any] = {"Bucket": self._bucket_name}
         if prefix:
             params_dict["Prefix"] = prefix
         if delimiter:
