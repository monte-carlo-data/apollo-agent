#
# This file is autogenerated by pip-compile with Python 3.11
# by the following command:
#
#    pip-compile requirements.in
#
alembic==1.12.0
    # via databricks-sql-connector
asn1crypto==1.5.1
    # via snowflake-connector-python
attrs==23.1.0
    # via
    #   cattrs
    #   looker-sdk
azure-core==1.29.5
    # via azure-storage-blob
azure-storage-blob==12.18.3
    # via -r requirements.in
blinker==1.6.2
    # via flask
boto3==1.28.21
    # via -r requirements.in
botocore==1.31.61
    # via
    #   boto3
    #   s3transfer
brotli==1.1.0
    # via flask-compress
cachetools==5.3.1
    # via google-auth
cattrs==23.1.2
    # via looker-sdk
certifi==2023.7.22
    # via
    #   requests
    #   snowflake-connector-python
cffi==1.16.0
    # via
    #   cryptography
    #   snowflake-connector-python
charset-normalizer==3.2.0
    # via
    #   requests
    #   snowflake-connector-python
click==8.1.7
    # via flask
cryptography==41.0.5
    # via
    #   azure-storage-blob
    #   pyopenssl
    #   snowflake-connector-python
databricks-sql-connector==2.8.0
    # via -r requirements.in
dataclasses-json==0.6.0
    # via -r requirements.in
decorator==5.1.1
    # via retry2
et-xmlfile==1.1.0
    # via openpyxl
filelock==3.13.1
    # via snowflake-connector-python
flask==2.3.3
    # via
    #   -r requirements.in
    #   flask-compress
flask-compress==1.14
    # via -r requirements.in
google-api-core==2.11.1
    # via
    #   google-api-python-client
    #   google-cloud-core
    #   google-cloud-storage
google-api-python-client==2.98.0
    # via -r requirements.in
google-auth==2.22.0
    # via
    #   google-api-core
    #   google-api-python-client
    #   google-auth-httplib2
    #   google-cloud-core
    #   google-cloud-storage
google-auth-httplib2==0.1.0
    # via google-api-python-client
google-cloud-core==2.3.3
    # via google-cloud-storage
google-cloud-storage==2.10.0
    # via -r requirements.in
google-crc32c==1.5.0
    # via google-resumable-media
google-resumable-media==2.6.0
    # via google-cloud-storage
googleapis-common-protos==1.60.0
    # via google-api-core
gunicorn==21.2.0
    # via -r requirements.in
httplib2==0.22.0
    # via
    #   google-api-python-client
    #   google-auth-httplib2
idna==3.4
    # via
    #   requests
    #   snowflake-connector-python
isodate==0.6.1
    # via azure-storage-blob
itsdangerous==2.1.2
    # via flask
jinja2==3.1.2
    # via flask
jmespath==1.0.1
    # via
    #   boto3
    #   botocore
lambda-git==0.1.1
    # via -r requirements.in
looker-sdk==23.16.0
    # via -r requirements.in
lz4==4.3.2
    # via databricks-sql-connector
mako==1.2.4
    # via alembic
markupsafe==2.1.3
    # via
    #   jinja2
    #   mako
    #   werkzeug
marshmallow==3.20.1
    # via dataclasses-json
mypy-extensions==1.0.0
    # via typing-inspect
numpy==1.24.4
    # via
    #   databricks-sql-connector
    #   pandas
    #   pyarrow
oauthlib==3.2.2
    # via databricks-sql-connector
openpyxl==3.1.2
    # via databricks-sql-connector
packaging==23.1
    # via
    #   gunicorn
    #   marshmallow
    #   snowflake-connector-python
pandas==2.0.3
    # via databricks-sql-connector
platformdirs==3.11.0
    # via snowflake-connector-python
protobuf==4.24.2
    # via
    #   google-api-core
    #   googleapis-common-protos
psycopg2-binary==2.9.7
    # via -r requirements.in
pyarrow==14.0.1
    # via
    #   -r requirements.in
    #   databricks-sql-connector
pyasn1==0.5.0
    # via
    #   pyasn1-modules
    #   rsa
pyasn1-modules==0.3.0
    # via google-auth
pycparser==2.21
    # via cffi
pyjwt==2.8.0
    # via snowflake-connector-python
pymssql==2.2.8
    # via -r requirements.in
<<<<<<< HEAD
pymysql==1.1.0
    # via -r requirements.in
=======
pyopenssl==23.3.0
    # via snowflake-connector-python
>>>>>>> cd0e8374
pyparsing==3.1.1
    # via httplib2
python-dateutil==2.8.2
    # via
    #   botocore
    #   pandas
pytz==2023.3.post1
    # via
    #   pandas
    #   snowflake-connector-python
requests==2.31.0
    # via
    #   azure-core
    #   databricks-sql-connector
    #   google-api-core
    #   google-cloud-storage
    #   looker-sdk
    #   snowflake-connector-python
retry2==0.9.5
    # via -r requirements.in
rsa==4.9
    # via google-auth
s3transfer==0.6.2
    # via boto3
six==1.16.0
    # via
    #   azure-core
    #   google-auth
    #   google-auth-httplib2
    #   isodate
    #   python-dateutil
    #   thrift
snowflake-connector-python==3.5.0
    # via -r requirements.in
sortedcontainers==2.4.0
    # via snowflake-connector-python
sqlalchemy==1.4.49
    # via
    #   alembic
    #   databricks-sql-connector
thrift==0.16.0
    # via databricks-sql-connector
tomlkit==0.12.3
    # via snowflake-connector-python
typing-extensions==4.7.1
    # via
    #   alembic
    #   azure-core
    #   azure-storage-blob
    #   looker-sdk
    #   snowflake-connector-python
    #   typing-inspect
typing-inspect==0.9.0
    # via dataclasses-json
tzdata==2023.3
    # via pandas
uritemplate==4.1.1
    # via google-api-python-client
urllib3==1.26.18
    # via
    #   -r requirements.in
    #   botocore
    #   google-auth
    #   requests
    #   snowflake-connector-python
werkzeug==3.0.1
    # via flask<|MERGE_RESOLUTION|>--- conflicted
+++ resolved
@@ -168,13 +168,10 @@
     # via snowflake-connector-python
 pymssql==2.2.8
     # via -r requirements.in
-<<<<<<< HEAD
 pymysql==1.1.0
     # via -r requirements.in
-=======
 pyopenssl==23.3.0
     # via snowflake-connector-python
->>>>>>> cd0e8374
 pyparsing==3.1.1
     # via httplib2
 python-dateutil==2.8.2
