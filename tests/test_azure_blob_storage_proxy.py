--- conflicted
+++ resolved
@@ -220,14 +220,10 @@
     )
     def test_read(self, mock_client_type):
         self._mock_service_client.get_blob_client.return_value = self._mock_blob_client
-<<<<<<< HEAD
-        mock_client_type.from_connection_string.return_value = self._mock_service_client
+        mock_client_type.return_value = self._mock_service_client
         mock_downloader = Mock()
         mock_downloader.readall.return_value = '{"foo":"bar"}'
         self._mock_blob_client.download_blob.return_value = mock_downloader
-=======
-        mock_client_type.return_value = self._mock_service_client
->>>>>>> e2cbb785
 
         file_key = "file.txt"
         result = self._agent.execute_operation(
@@ -256,14 +252,10 @@
     )
     def test_read_default_prefix(self, mock_client_type):
         self._mock_service_client.get_blob_client.return_value = self._mock_blob_client
-<<<<<<< HEAD
-        mock_client_type.from_connection_string.return_value = self._mock_service_client
+        mock_client_type.return_value = self._mock_service_client
         mock_downloader = Mock()
         mock_downloader.readall.return_value = '{"foo":"bar"}'
         self._mock_blob_client.download_blob.return_value = mock_downloader
-=======
-        mock_client_type.return_value = self._mock_service_client
->>>>>>> e2cbb785
         expected_prefix = f"{STORAGE_PREFIX_DEFAULT_VALUE}/"
 
         file_key = "file.txt"
