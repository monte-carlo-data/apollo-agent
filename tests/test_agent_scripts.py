--- conflicted
+++ resolved
@@ -1,7 +1,3 @@
-<<<<<<< HEAD
-=======
-from os import path
->>>>>>> 24a7c617
 from unittest import TestCase
 
 from apollo.agent.agent import Agent
