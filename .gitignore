# Byte-compiled / optimized / DLL files
__pycache__/
*.py[cod]
*$py.class

# C extensions
*.so

# Distribution / packaging
.Python
build/
develop-eggs/
dist/
downloads/
eggs/
.eggs/
lib/
lib64/
parts/
sdist/
var/
wheels/
share/python-wheels/
*.egg-info/
.installed.cfg
*.egg
MANIFEST

# PyInstaller
#  Usually these files are written by a python script from a template
#  before PyInstaller builds the exe, so as to inject date/other infos into it.
*.manifest
*.spec

# Installer logs
pip-log.txt
pip-delete-this-directory.txt

# Unit test / coverage reports
htmlcov/
.tox/
.nox/
.coverage
.coverage.*
.cache
nosetests.xml
coverage.xml
*.cover
*.py,cover
.hypothesis/
.pytest_cache/
cover/

# Translations
*.mo
*.pot

# Django stuff:
*.log
local_settings.py
db.sqlite3
db.sqlite3-journal

# Flask stuff:
instance/
.webassets-cache

# Scrapy stuff:
.scrapy

# Sphinx documentation
docs/_build/

# PyBuilder
.pybuilder/
target/

# Jupyter Notebook
.ipynb_checkpoints

# IPython
profile_default/
ipython_config.py

# pyenv
#   For a library or package, you might want to ignore these files since the code is
#   intended to run in multiple environments; otherwise, check them in:
# .python-version

# pipenv
#   According to pypa/pipenv#598, it is recommended to include Pipfile.lock in version control.
#   However, in case of collaboration, if having platform-specific dependencies or dependencies
#   having no cross-platform support, pipenv may install dependencies that don't work, or not
#   install all needed dependencies.
#Pipfile.lock

# poetry
#   Similar to Pipfile.lock, it is generally recommended to include poetry.lock in version control.
#   This is especially recommended for binary packages to ensure reproducibility, and is more
#   commonly ignored for libraries.
#   https://python-poetry.org/docs/basic-usage/#commit-your-poetrylock-file-to-version-control
#poetry.lock

# pdm
#   Similar to Pipfile.lock, it is generally recommended to include pdm.lock in version control.
#pdm.lock
#   pdm stores project-wide configurations in .pdm.toml, but it is recommended to not include it
#   in version control.
#   https://pdm.fming.dev/#use-with-ide
.pdm.toml

# PEP 582; used by e.g. github.com/David-OConnor/pyflow and github.com/pdm-project/pdm
__pypackages__/

# Celery stuff
celerybeat-schedule
celerybeat.pid

# SageMath parsed files
*.sage.py

# Environments
.env
.venv
env/
venv/
ENV/
env.bak/
venv.bak/

# Spyder project settings
.spyderproject
.spyproject

# Rope project settings
.ropeproject

# mkdocs documentation
/site

# mypy
.mypy_cache/
.dmypy.json
dmypy.json

# Pyre type checker
.pyre/

# pytype static type analyzer
.pytype/

# Cython debug symbols
cython_debug/

# PyCharm
#  JetBrains specific template is maintained in a separate JetBrains.gitignore that can
#  be found at https://github.com/github/gitignore/blob/main/Global/JetBrains.gitignore
#  and can be added to the global gitignore or merged into this file.  For a more nuclear
#  option (not recommended) you can uncomment the following to ignore the entire idea folder.
.idea/
*.DS_Store

<<<<<<< HEAD
# pyenv
/.python-version

# direnv
/.envrc
=======
# Swagger generated file
/docs/swagger.json
>>>>>>> c7c41f99
<|MERGE_RESOLUTION|>--- conflicted
+++ resolved
@@ -160,13 +160,11 @@
 .idea/
 *.DS_Store
 
-<<<<<<< HEAD
 # pyenv
 /.python-version
 
 # direnv
 /.envrc
-=======
+
 # Swagger generated file
-/docs/swagger.json
->>>>>>> c7c41f99
+/docs/swagger.json