# Byte-compiled / optimized / DLL files
__pycache__/
*.py[cod]
*$py.class

# C extensions
*.so

# Distribution / packaging
.Python
build/
develop-eggs/
dist/
downloads/
eggs/
.eggs/
lib/
lib64/
parts/
sdist/
var/
wheels/
share/python-wheels/
*.egg-info/
.installed.cfg
*.egg
MANIFEST

# PyInstaller
#  Usually these files are written by a python script from a template
#  before PyInstaller builds the exe, so as to inject date/other infos into it.
*.manifest
*.spec

# Installer logs
pip-log.txt
pip-delete-this-directory.txt

# Unit test / coverage reports
htmlcov/
.tox/
.nox/
.coverage
.coverage.*
.cache
nosetests.xml
coverage.xml
*.cover
*.py,cover
.hypothesis/
.pytest_cache/
cover/

# Translations
*.mo
*.pot

# Django stuff:
*.log
local_settings.py
db.sqlite3
db.sqlite3-journal

# Flask stuff:
instance/
.webassets-cache

# Scrapy stuff:
.scrapy

# Sphinx documentation
docs/_build/

# PyBuilder
.pybuilder/
target/

# Jupyter Notebook
.ipynb_checkpoints

# IPython
profile_default/
ipython_config.py

# pyenv
#   For a library or package, you might want to ignore these files since the code is
#   intended to run in multiple environments; otherwise, check them in:
# .python-version

# pipenv
#   According to pypa/pipenv#598, it is recommended to include Pipfile.lock in version control.
#   However, in case of collaboration, if having platform-specific dependencies or dependencies
#   having no cross-platform support, pipenv may install dependencies that don't work, or not
#   install all needed dependencies.
#Pipfile.lock

# poetry
#   Similar to Pipfile.lock, it is generally recommended to include poetry.lock in version control.
#   This is especially recommended for binary packages to ensure reproducibility, and is more
#   commonly ignored for libraries.
#   https://python-poetry.org/docs/basic-usage/#commit-your-poetrylock-file-to-version-control
#poetry.lock

# pdm
#   Similar to Pipfile.lock, it is generally recommended to include pdm.lock in version control.
#pdm.lock
#   pdm stores project-wide configurations in .pdm.toml, but it is recommended to not include it
#   in version control.
#   https://pdm.fming.dev/#use-with-ide
.pdm.toml

# PEP 582; used by e.g. github.com/David-OConnor/pyflow and github.com/pdm-project/pdm
__pypackages__/

# Celery stuff
celerybeat-schedule
celerybeat.pid

# SageMath parsed files
*.sage.py

# Environments
.env
.venv
env/
venv/
ENV/
env.bak/
venv.bak/

# Spyder project settings
.spyderproject
.spyproject

# Rope project settings
.ropeproject

# mkdocs documentation
/site

# mypy
.mypy_cache/
.dmypy.json
dmypy.json

# Pyre type checker
.pyre/

# pytype static type analyzer
.pytype/

# Cython debug symbols
cython_debug/

# PyCharm
#  JetBrains specific template is maintained in a separate JetBrains.gitignore that can
#  be found at https://github.com/github/gitignore/blob/main/Global/JetBrains.gitignore
#  and can be added to the global gitignore or merged into this file.  For a more nuclear
#  option (not recommended) you can uncomment the following to ignore the entire idea folder.
.idea/
*.DS_Store

<<<<<<< HEAD
# Swagger generated file
/docs/swagger.json
/docs/swagger_template_updated.json
=======
# pyenv
/.python-version

# direnv
/.envrc
>>>>>>> e28c29c4
<|MERGE_RESOLUTION|>--- conflicted
+++ resolved
@@ -160,14 +160,12 @@
 .idea/
 *.DS_Store
 
-<<<<<<< HEAD
 # Swagger generated file
 /docs/swagger.json
 /docs/swagger_template_updated.json
-=======
+
 # pyenv
 /.python-version
 
 # direnv
-/.envrc
->>>>>>> e28c29c4
+/.envrc